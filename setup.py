from __future__ import print_function

from numpy.distutils.core import setup, Extension
import os, sys 
import numpy 

extra_flags_c = ["-fopenmp"]
extra_link_args_c = ["-fopenmp"]
mpi_compile_args = []
mpi_link_args = []

# If true, do not check for parallel
avoid_parallel_test = True 

# Get the MPI from environmental variables
parallel = False 
if "MPICC" in  os.environ:
        mpicc = os.environ["MPICC"]
        parallel = True
        print ()
        print("Parallel compiler setted to:", mpicc)
        print()

# Check for the python parallel libraries
python_parallel = True
try:
        import pypar
except:
        try:
                import mpi4py
        except:
                #parallel = False
                python_parallel = False

# Setup the parallel environemnt
if parallel:
        # If we are here we can compile using MPI support
        mpi_compile_args = os.popen("%s -show" % mpicc).read().strip().split(' ')[1:]
        mpi_link_args    = os.popen("%s -show" % mpicc).read().strip().split(' ')[1:]
        extra_flags_c += ["-D_MPI"]

# Check if it is python2 or 3
if sys.version_info[0] < 3:
        print("Running on python 2, added the flag -D_PYTHON2")
        extra_flags_c += ["-D_PYTHON2"]




LIBRARIES = ["lapack", "blas"]
EXTRA_F90_FLAGS =  ["-cpp", "-fopenmp"]
EXTRA_LINK_ARGS = ["-fopenmp"]

# Compile the fortran SCHA modules
SCHAModules = Extension(name = "SCHAModules", 
                        sources = ["SCHAModules/module_stochastic.f90",
                                   "SCHAModules/module_new_thermodynamic.f90",
                                   "SCHAModules/module_anharmonic.f90",
                                   "SCHAModules/get_stress_tensor.f90",
                                   "SCHAModules/get_gradient_supercell.f90",
                                   "SCHAModules/get_upsilon_matrix.f90",
                                   "SCHAModules/multiply_lambda_tensor.f90",
                                   "SCHAModules/cell_force.f90",
                                   "SCHAModules/get_gradient_supercell_fast.f90",
                                   "SCHAModules/get_g.f90",
                                   "SCHAModules/get_emat.f90",
                                   "SCHAModules/get_v3.f90",
                                   "SCHAModules/get_odd_straight.f90",
                                   "SCHAModules/get_cmat.f90",
                                   "SCHAModules/get_v4.f90",
                                   "SCHAModules/get_odd_straight_with_v4.f90"],
                        libraries = LIBRARIES,
                        extra_f90_compile_args = EXTRA_F90_FLAGS,
                        extra_link_args= EXTRA_LINK_ARGS)




# Setup the HP performance module
#odd_HP = Extension(name = "sscha_HP_odd",
#                   sources= ["CModules/odd_corr_module.c", "CModules/LanczosFunctions.c"],
#                   include_dirs=[numpy.get_include()],
#                   extra_compile_args= extra_flags_c + mpi_compile_args,
#                   extra_link_args = mpi_link_args + extra_link_args_c
#                   )



# Prepare the compilation of the Python Conde
setup( name = "python-sscha",
<<<<<<< HEAD
       version = "1.2",
=======
       version = "1.1",
>>>>>>> 0ec3ee50
       description = "Python implementation of the sscha code",
       author = "Lorenzo Monacelli",
       url = "https://github.com/mesonepigreco/python-sscha",
       packages = ["sscha"],
       package_dir = {"sscha": "Modules"},
       setup_requires = ["numpy", "ase", "scipy", "cellconstructor", "spglib", "matplotlib"],
       ext_modules = [SCHAModules], # odd_HP
       scripts = ["scripts/sscha", "scripts/cluster_check.x", "scripts/plot_frequencies.py",
                  "scripts/sscha-plot-data.py",
                  "scripts/static-vc-relax.pyx", "scripts/read_incomplete_ensemble.py"],
       license = "GPLv3"
       )
                                                                                                                                                          
if not python_parallel and not parallel and not avoid_parallel_test:                                                                                                                      
        print()                                                                                                                                               
        print("======= WARNING =======")                                                                                                                      
        print("Nor python parallel neither MPI compiler found.")                                                                                              
        print("If you whish to activate MPI acceleration,")                                                                                                   
        print("Consider installing either pypar or mpi4py")                                                                                                   
        print("For example, try to run: ")                                                                                                                    
        print(" >>> MPICC=mpicc python " + " ".join(sys.argv))                                                                                                
        print("Note: clean the build directory if you whish to recompile the code.")                                                                          
        print("=======================")                                                                                                                      
        print()                                                                                                                                               
elif not parallel and not avoid_parallel_test:
        print()
        print("======= WARNING =======")
        print("No MPI compiler found, please specify MPICC environmental variable")
        print("For example, try to run: ")
        print(" >>> MPICC=mpicc python " + " ".join(sys.argv))
        print("Note: clean the build directory if you whish to recompile the code.")
        print("=======================")
        print()
elif not python_parallel and not avoid_parallel_test:
        print()
        print("======= WARNING =======")
        print("No Python MPI library found")
        print("Supported libraries:")
        print(" - pypar ")
        print(" - mpi4py ")
        print()
        print("Note: Fast MPI implemetation will crash if used")
        print("      consider to install one of these libraries.")
        print("      (No need to reinstall python-sscha)")
        print("=======================")
        print()
elif not avoid_parallel_test:
        print()
        print(" PARALLEL ENVIRONMENT DETECTED CORRECTLY ")
        print()



def readme():
    with open("README.md") as f:
        return f.read()<|MERGE_RESOLUTION|>--- conflicted
+++ resolved
@@ -88,11 +88,7 @@
 
 # Prepare the compilation of the Python Conde
 setup( name = "python-sscha",
-<<<<<<< HEAD
        version = "1.2",
-=======
-       version = "1.1",
->>>>>>> 0ec3ee50
        description = "Python implementation of the sscha code",
        author = "Lorenzo Monacelli",
        url = "https://github.com/mesonepigreco/python-sscha",
