--- conflicted
+++ resolved
@@ -279,13 +279,9 @@
         
         # Setup the projector on the dynamical matrix
         for iq in range(self.nq):
-<<<<<<< HEAD
             for mu in range(index_mode_start, index_mode_end):
                 pvec = self.pols[:, mu, iq].copy()
-=======
-            for mu in range(self.nmodes):
-                pvec = self.pols[:, mu, iq]
->>>>>>> 64a0913e
+                
                 #pvec /= pvec.dot(pvec) # Normalization
                 self.projector[iq, :, :] += np.outer(pvec / _msq_, np.conj(pvec) * _msq_ )
                 self.projectorH[iq, :, :] += np.outer(pvec*_msq_, np.conj(pvec) / _msq_)
