# -*- coding: utf-8 -*-
from __future__ import print_function
import sys, os
import warnings
import numpy as np
import time



"""
This is part of the program python-sscha
Copyright (C) 2018  Lorenzo Monacelli

This program is free software: you can redistribute it and/or modify
it under the terms of the GNU General Public License as published by
the Free Software Foundation, either version 3 of the License, or
(at your option) any later version.

This program is distributed in the hope that it will be useful,
but WITHOUT ANY WARRANTY; without even the implied warranty of
MERCHANTABILITY or FITNESS FOR A PARTICULAR PURPOSE.  See the
GNU General Public License for more details.

You should have received a copy of the GNU General Public License
along with this program.  If not, see <https://www.gnu.org/licenses/>.
"""

import cellconstructor as CC
import cellconstructor.Structure
import cellconstructor.Phonons
import cellconstructor.Methods
import cellconstructor.Manipulate
import cellconstructor.Settings

import sscha.Parallel as Parallel
from sscha.Parallel import pprint as print
from sscha.Tools import NumpyEncoder

import json

import difflib

import SCHAModules
#import sscha_HP_odd

_SSCHA_ODD_ = False
#try:
#    import sscha_HP_odd
#    _SSCHA_ODD_ = True
#except:
#    _SSCHA_ODD_ = False


# Try to load the parallel library if any
try:
    from mpi4py import MPI
    __MPI__ = True
except:
    __MPI__ = False

# Check if you can load spglib
try:
    import spglib
    __SPGLIB__ = True
except:
    __SPGLIB__ = False

__ASE__ = True
try:
    import ase, ase.io
    import ase.calculators.singlepoint
except:
    __ASE__ = False

# The small value considered zero
__EPSILON__ =  1e-6
__A_TO_BOHR__ = 1.889725989

try:
    from ase.units import create_units
    units = create_units("2006")#Rydberg, Bohr
    Rydberg = units["Ry"]
    Bohr = units["Bohr"]
    __RyToK__ =  Rydberg / units["kB"]
except:
    Rydberg = 13.605698066
    Bohr = 1/__A_TO_BOHR__
    __RyToK__ = 157887.32400374097

__GPa__ = 14710.50763554043

__DEBUG_RHO__ = False

"""
This source contains the Ensemble class
It is used to Load and Save info about the ensemble.
"""


UNITS_DEFAULT = "default"
UNITS_HARTREE = "hartree"
SUPPORTED_UNITS = [UNITS_DEFAULT, UNITS_HARTREE]
class NumpyEncoder(json.JSONEncoder):
    def default(self, obj):
        if isinstance(obj, np.ndarray):
            return obj.tolist()
        return json.JSONEncoder.default(self, obj)

class Ensemble:
    __debug_index__ = 0

    def __init__(self, dyn0, T0, supercell = None, **kwargs):
        """
        PREPARE THE ENSEMBLE
        ====================

        This method initializes and prepares the ensemble.

        NOTE: To now this works only in the gamma point (dyn0 must be a 1x1x1 supercell)

        Parameters
        ----------
            dyn0 : cellconstructor.Phonons.Phonons()
                This is the dynamical matrix used to generate the ensemble.
            T0 : float
                The temperature used to generate the ensemble.
            supercell: optional, list of int
                The supercell dimension. If not provided, it will be determined by dyn0
            **kwargs : any other attribute of the ensemble
        """

        # N is the number of element in the ensemble
        self.N = 0
        self.structures = []
        self.energies = []
        self.forces = []
        self.stresses = []
        self.xats = []
        self.units = UNITS_DEFAULT
        self.w_0 = None
        self.pols_0 = None
        self.current_w = None
        self.current_pols = None

        self.sscha_energies = []
        self.sscha_forces = []

        # If True the frequency smaller than CC.Phonons.__EPSILON_W__ are ignored
        self.ignore_small_w = False

        # The original dynamical matrix used to generate the ensemble
        self.dyn_0 = dyn0.Copy()
        self.T0 = T0

        # This is the weight of each configuration in the sampling.
        # It is updated with the update_weigths function
        self.rho = []
        self.current_dyn = dyn0.Copy()

        self.current_T = T0

        # Supercell size
        self.supercell = np.ones(3, dtype = np.intc)

        if supercell is not None:
            self.supercell[:] = supercell

            # Check if there are inconsistencies
            for i in range(3):
                if self.supercell[i] != dyn0.GetSupercell()[i]:
                    raise ValueError("""Error, you specified a supercell of {},
    while from the dynamical matrix provided I expect a supercell of {}
""".format(self.supercell, dyn0.GetSupercell()))
        else:
            self.supercell[:] = dyn0.GetSupercell()

        # How many atoms in the supercell
        Nsc = np.prod(self.supercell) * self.dyn_0.structure.N_atoms

        # To avoid to recompute each time the same variables store something usefull here
        self.q_start = np.zeros( (self.N, Nsc * 3))
        self.current_q = np.zeros( (self.N, Nsc * 3))

        # Store also the displacements
        self.u_disps = np.zeros( (self.N, Nsc * 3))

        # A flag that memorize if the ensemble has also the stresses
        self.has_stress = True

        # A flag for each configuration that check if it possess a force and a stress
        self.force_computed = None
        self.stress_computed = None

        # Get the extra quantities
        self.all_properties = []


        # Setup the attribute control
        self.__total_attributes__ = [item for item in self.__dict__.keys()]
        self.fixed_attributes = True # This must be the last attribute to be setted


        # Setup any other keyword given in input (raising the error if not already defined)
        for key in kwargs:
            self.__setattr__(key, kwargs[key])


    def __setattr__(self, name, value):
        """
        This method is used to set an attribute.
        It will raise an exception if the attribute does not exists (with a suggestion of similar entries)
        """


        if "fixed_attributes" in self.__dict__:
            if name in self.__total_attributes__:
                super(Ensemble, self).__setattr__(name, value)
            elif self.fixed_attributes:
                similar_objects = str( difflib.get_close_matches(name, self.__total_attributes__))
                ERROR_MSG = """
        Error, the attribute '{}' is not a member of '{}'.
        Suggested similar attributes: {} ?
        """.format(name, type(self).__name__,  similar_objects)

                raise AttributeError(ERROR_MSG)
        else:
            super(Ensemble, self).__setattr__(name, value)

        if name == "dyn_0":
            self.w_0, self.pols_0 = value.DiagonalizeSupercell()
            self.current_dyn = value.Copy()
            self.current_w = self.w_0.copy()
            self.current_pols = self.pols_0.copy()


    def convert_units(self, new_units):
        """
        CONVERT ALL THE VARIABLE IN A COHERENT UNIT OF MEASUREMENTS
        ===========================================================

        This function is used to jump between several unit of measurement.
        You should always call this function before processing data assuming
        a particular kind of units.

        Supported units are:
           - "default" :
               This is the default units. Here the forces are Ry/A displacements and structure are in A
               Dynamical matrix is in Ry/bohr^2. Mass is in Ry units
           - "hartree" :
               Here, everything is stored in Ha units.

        Parameters
        ----------
           - new_units : string
               The target units
        """

        # Check if the input is ok
        assert new_units in SUPPORTED_UNITS, "Error, {} unit is unknown. Try one of {}".format(new_units, SUPPORTED_UNITS)

        # If we already are in the correct units, ignore it
        if new_units == self.units:
            return

        if new_units == UNITS_HARTREE:
            if self.units == UNITS_DEFAULT:
                # Convert the dynamical matrix
                for iq, q in enumerate(self.dyn_0.q_tot):
                    self.dyn_0.dynmats[iq] /= 2
                    self.current_dyn.dynmats[iq] /= 2
                    self.dyn_0.q_tot[iq] /= __A_TO_BOHR__
                    self.current_dyn.q_tot[iq] /= __A_TO_BOHR__

                for k in self.dyn_0.structure.masses.keys():
                    self.dyn_0.structure.masses[k] *= 2
                    self.current_dyn.structure.masses[k] *= 2


                # Convert the cell shape and the coordinates
                self.dyn_0.structure.coords *= __A_TO_BOHR__
                self.dyn_0.structure.unit_cell *= __A_TO_BOHR__
                self.current_dyn.structure.coords *= __A_TO_BOHR__
                self.current_dyn.structure.unit_cell *= __A_TO_BOHR__

                self.forces /= 2 * __A_TO_BOHR__ #Ry/A -> Ha/bohr
                self.sscha_forces /= 2 * __A_TO_BOHR__
                self.xats *= __A_TO_BOHR__
                self.sscha_energies /= 2 # Ry -> Ha
                self.energies /= 2
                self.u_disps *= __A_TO_BOHR__

                if self.has_stress:
                    self.stresses /= 2
            else:
                raise NotImplementedError("Error, I do not know how to convert between {} and {}.".format(self.units, new_units))

        elif new_units == UNITS_DEFAULT:
            if self.units == UNITS_HARTREE:
                # Convert the dynamical matrix
                for iq, q in enumerate(self.dyn_0.q_tot):
                    self.dyn_0.dynmats[iq] *= 2
                    self.current_dyn.dynmats[iq] *= 2
                    self.dyn_0.q_tot[iq] *= __A_TO_BOHR__
                    self.current_dyn.q_tot[iq] *= __A_TO_BOHR__

                for k in self.dyn_0.structure.masses.keys():
                    self.dyn_0.structure.masses[k] /= 2
                    self.current_dyn.structure.masses[k] /= 2


                # Convert the cell shape and the coordinates
                self.dyn_0.structure.coords /= __A_TO_BOHR__
                self.dyn_0.structure.unit_cell /= __A_TO_BOHR__
                self.current_dyn.structure.coords /= __A_TO_BOHR__
                self.current_dyn.structure.unit_cell /= __A_TO_BOHR__

                self.forces *= 2 * __A_TO_BOHR__ # Ha/bohr -> Ry/A
                self.sscha_forces *= 2 * __A_TO_BOHR__
                self.xats /= __A_TO_BOHR__
                self.sscha_energies *= 2 # Ha -> Ry
                self.energies *= 2
                self.u_disps /= __A_TO_BOHR__

                if self.has_stress:
                    self.stresses *= 2

            else:
                raise NotImplementedError("Error, I do not know how to convert between {} and {}.".format(self.units, new_units))
        else:
            raise NotImplementedError("Error, I do not know anything about this conversion")


        # Update the units flag
        self.units = new_units


    def load(self, data_dir, population, N, verbose = False, load_displacements = True, raise_error_on_not_found = False, load_noncomputed_ensemble = False):
        """
        LOAD THE ENSEMBLE
        =================

        This function load the ensemble from a standard calculation.

        The files need to be organized as follows

        data_dir / scf_populationX_Y.dat
        data_dir / energies_supercell_populationX.dat
        data_dir / forces_populationX_Y.dat
        data_dir / pressures_populationX_Y.dat
        data_dir / u_populationX_Y.dat

        X = population
        Y = the configuration id (starting from 1 to N included, fortran convention)

        The files scf_population_X_Y.dat must contain the scf file of the structure.
        It should be in alat units, matching the same alat defined in the starting
        dynamical matrix.

        The energies_supercell.dat file must contain the total energy in Ry for
        each configuration.

        The forces_populationX_Y contains the

        Parameters
        ----------
            data_dir : str
                The path to the directory containing the ensemble. If you used
                the fortran sscha.x code it should match the data_dir option of the
                input file.
            population : int
                The info to distinguish between several ensembles generated in the
                same data_dir. This also should match the correspective property
                of the fortran sscha.x input file.
            N : int
                The dimension of the ensemble. This should match the n_random
                variable from the fortran sscha.x input file.
            verbose : bool, optional
                If true (default false) prints the real timing of the different part
                during the loading.
            load_displacement: bool
                If true the structures are loaded from the u_populationX_Y.dat files,
                otherwise they are loaded from the scf_populationX_Y.dat files.
            raise_error_on_not_found : bool
                If true, raises an error if one force file is missing
            load_noncomputed_ensemble: bool
                If True, it allows for loading an ensemble where some of the configurations forces and stresses are missing.
                Note that it must be compleated before running a SCHA minimization
        """
        A_TO_BOHR = 1.889725989

        # Check if the given data_dir is a real directory
        if not os.path.isdir(data_dir):
            raise IOError("Error, the given data_dir '%s' is not a valid directory." % data_dir)

        # Remove the tailoring slash if any
        if data_dir[-1] == "/":
            data_dir = data_dir[:-1]

        # Load the structures
        self.N = N

        Nat_sc = np.prod(self.supercell) * self.dyn_0.structure.N_atoms

        self.forces = np.zeros( (self.N, Nat_sc, 3), order = "F", dtype = np.float64)
        self.xats = np.zeros( (self.N, Nat_sc, 3), order = "C", dtype = np.float64)

        self.stresses = np.zeros( (self.N, 3,3), order = "F", dtype = np.float64)

        self.sscha_energies = np.zeros(self.N, dtype = np.float64)
        self.energies = np.zeros(self.N, dtype = np.float64)
        self.sscha_forces = np.zeros( (self.N, Nat_sc, 3), order = "F", dtype = np.float64)

        self.u_disps = np.zeros( (self.N, Nat_sc * 3), order = "F", dtype = np.float64)

        # Initialize the computation of energy and forces
        self.force_computed = np.zeros( self.N, dtype = bool)
        self.stress_computed = np.zeros(self.N, dtype = bool)

        # Add a counter to check if all the stress tensors are present
        count_stress = 0

        # Superstructure
        dyn_supercell = self.dyn_0.GenerateSupercellDyn(self.supercell)
        super_structure = dyn_supercell.structure
        super_fc = np.real(dyn_supercell.dynmats[0])

        self.structures = []

        total_t_for_loading = 0
        total_t_for_sscha_ef = 0
        t_before_for = time.time()
        for i in range(self.N):
            # Load the structure
            structure = CC.Structure.Structure()
            if os.path.exists(os.path.join(data_dir, "scf_population%d_%d.dat" % (population, i+1))) and not load_displacements:
                t1 = time.time()
                structure.read_scf(os.path.join(data_dir, "scf_population%d_%d.dat" % (population, i+1)), alat = self.dyn_0.alat)
                t2 = time.time()
                total_t_for_loading += t2 - t1

                structure.has_unit_cell = True
                structure.unit_cell = super_structure.unit_cell

                # Get the displacement [ANGSTROM]
                self.u_disps[i,:] = structure.get_displacement(super_structure).reshape( 3 * Nat_sc)

            else:
                structure = super_structure.copy()
                t1 = time.time()
                disp =np.loadtxt(os.path.join(data_dir, "u_population%d_%d.dat" % (population, i+1))) /__A_TO_BOHR__
                t2 = time.time()
                total_t_for_loading += t2 - t1

                structure.coords += disp
                self.u_disps[i, :] = disp.ravel()

            self.xats[i, :, :] = structure.coords
            self.structures.append(structure)


            # Load forces (Forces are in Ry/bohr, convert them in Ry /A)
            t1 = time.time()
            force_path = os.path.join(data_dir, "forces_population%d_%d.dat" % (population, i+1))

            if os.path.exists(force_path):
                self.forces[i,:,:] = np.loadtxt(force_path) * A_TO_BOHR
                self.force_computed[i] = True
            else:
                if raise_error_on_not_found:
                    ERROR_MSG = """
Error, the file '{}' is missing from the ensemble
       data_dir = '{}'
       please, check better your data.
""".format(force_path, data_dir)
                    print(ERROR_MSG)
                    raise IOError(ERROR_MSG)
                else:
                    self.force_computed[i] = False

            # Load stress
            if os.path.exists(os.path.join(data_dir, "pressures_population%d_%d.dat" % (population, i+1))):
                self.stresses[i,:,:] =  np.loadtxt(os.path.join(data_dir, "pressures_population%d_%d.dat" % (population, i+1)))
                self.stress_computed[i] = True
            else:
                self.stress_computed[i] = False
            t2 = time.time()
            total_t_for_loading += t2 - t1



#            print "Loading: config %d:" % i
#            for j in range(structure.N_atoms):
#                print "Atom %d" % j
#                print "u_disp = ", structure.get_displacement(self.dyn_0.structure)[j,:]  *A_TO_BOHR
#                print "force = ", self.forces[i, j, :] / A_TO_BOHR
#                print "SCHA force = ", force[j, :] / A_TO_BOHR
#
#            # Debugging stuff
#            u_disp = structure.get_displacement(self.dyn_0.structure).reshape(3 * structure.N_atoms) * A_TO_BOHR
#            print "TEST DOBULE:"
#            print "NORMAL = ", self.dyn_0.dynmats[0].dot(u_disp)
#            print "INVERSE = ", self.dyn_0.dynmats[0].dot(-u_disp)



        if verbose:
            print( "[LOAD ENSEMBLE]: time elapsed for the cycle over the configurations:", time.time() - t_before_for)

        t1 = time.time()
        # Load the energy
        total_energies = np.loadtxt(os.path.join(data_dir, "energies_supercell_population%d.dat" % (population)))
        t2 = time.time()
        total_t_for_sscha_ef += t2 - t1
        self.energies = total_energies[:N]

        # Compute the SSCHA energies and forces
        self.sscha_energies[:], self.sscha_forces[:,:,:] = self.dyn_0.GenerateSupercellDyn(self.supercell).get_energy_forces(None, displacement = self.u_disps)


        # Setup the initial weight
        self.rho = np.ones(self.N, dtype = np.float64)

        # Initialize the q_start

        t1 = time.time()
        self.q_start = CC.Manipulate.GetQ_vectors(self.structures, dyn_supercell, self.u_disps)
        t2 = time.time()
        self.current_q = self.q_start.copy()

        if verbose:
            print( "[LOAD ENSEMBLE]: time elapsed to compute the current q vectors:", t2 - t1)
            print( "[LOAD ENSEMBLE]: time elapsed while loading with numpy:", total_t_for_loading)
            print( "[LOAD ENSEMBLE]: time elapsed for computing sscha energy and forces:", total_t_for_sscha_ef)


        p_count = np.sum(self.stress_computed.astype(int))
        if p_count > 0:
            self.has_stress = True
        else:
            self.has_stress = False

        # Check if the forces and stresses are present
        if not load_noncomputed_ensemble:
            if np.sum(self.force_computed.astype(int)) != self.N:
                ERROR_MSG = """
Error, the following force files are missing from the ensemble:
{}""".format(np.arange(self.N)[~self.force_computed])
                print(ERROR_MSG)
                raise IOError(ERROR_MSG)

            if p_count > 0 and p_count != self.N:
                ERROR_MSG = """
Error, the following stress files are missing from the ensemble:
{}""".format(np.arange(self.N)[~self.stress_computed])
                print(ERROR_MSG)
                raise IOError(ERROR_MSG)


    def load_from_calculator_output(self, directory, out_ext = ".pwo"):
        """
        LOAD THE ENSEMBLE FROM A CALCULATION
        ====================================

        This subroutine allows to directly load the ensemble from the output files
        of a calculation. This works and has been tested for quantum espresso,
        however in principle any output file from an ase supported format
        should be readed.

        NOTE: This subroutine requires ASE to be correctly installed.

        Parameters
        ----------
            directory : string
                Path to the directory that contains the output of the calculations
            out_ext : string
                The extension of the files that will be readed.
        """

        assert __ASE__, "ASE library required to load from the calculator output file."

        # Get all the output file
        output_files = ["{}/{}".format(directory, x) for x in os.listdir(directory) if x.endswith(out_ext)]

        self.N = len(output_files)
        nat_sc = np.prod(self.supercell) * self.dyn_0.structure.N_atoms

        self.forces = np.zeros( (self.N, nat_sc, 3), order = "F", dtype = np.float64)
        self.xats = np.zeros( (self.N, nat_sc, 3), order = "C", dtype = np.float64)

        self.stresses = np.zeros( (self.N, 3,3), order = "F", dtype = np.float64)

        self.sscha_energies = np.zeros(self.N, dtype = np.float64)
        self.energies = np.zeros(self.N, dtype = np.float64)
        self.sscha_forces = np.zeros( (self.N, nat_sc, 3), order = "F", dtype = np.float64)

        self.u_disps = np.zeros( (self.N, nat_sc * 3), order = "F", dtype = np.float64)

        # Add a counter to check if all the stress tensors are present
        count_stress = 0

        # Superstructure
        dyn_supercell = self.dyn_0.GenerateSupercellDyn(self.supercell)
        super_structure = dyn_supercell.structure
        super_fc = dyn_supercell.dynmats[0]

        self.structures = []

        for i, outf in enumerate(output_files):
            ase_struct = ase.io.read(outf)

            # Get the structure
            structure = CC.Structure.Structure()
            structure.generate_from_ase_atoms(ase_struct)

            self.xats[i, :, :] = structure.coords
            self.structures.append(structure)

            # Get the displacement [ANGSTROM]
            self.u_disps[i,:] = structure.get_displacement(super_structure).reshape( 3 * nat_sc)

            # Get the energy
            energy = ase_struct.get_potential_energy()
            energy /= Rydberg
            self.energies[i] = energy

            # Get the forces [eV/A -> Ry/A]
            forces = ase_struct.get_forces() / Rydberg
            self.forces[i, :, :] = forces

            # Get the stress if any
            try:
                stress = - ase_struct.get_stress(voigt=False)
                # eV/A^3 -> Ry/bohr^3
                stress /= Rydberg / Bohr**3
                count_stress += 1
                self.stresses[i, :, :] = stress
            except:
                pass

            # Get the sscha energy and forces
            energy, force = self.dyn_0.get_energy_forces(structure, supercell = self.supercell, real_space_fc=super_fc)

            self.sscha_energies[i] = energy
            self.sscha_forces[i,:,:] = force

        self.rho = np.ones(self.N, dtype = np.float64)

        t1 = time.time()
        self.q_start = CC.Manipulate.GetQ_vectors(self.structures, dyn_supercell, self.u_disps)
        t2 = time.time()
        self.current_q = self.q_start.copy()

        if count_stress == self.N:
            self.has_stress = True
        else:
            self.has_stress = False




    def save(self, data_dir, population, use_alat = False):
        """
        SAVE THE ENSEMBLE
        =================


        This function saves the ensemble in a way the original fortran SSCHA code can read it.
        Look at the load function documentation to see clearely how it is saved.

        NOTE: This method do not save the dynamical matrix used to generate the ensemble (i.e. self.dyn_0)
        remember to save it separately to really save all the info about the ensemble.

        Parameters
        ----------
            data_dir : string
                Path to the directory in which the data will be saved. If it does not exists, it will be created
            population : int
                The id of the population, usefull if you want to save more ensemble in the same data_dir without overwriting
                the data.
            use_alat : bool
                If true the scf_populationX_Y.dat files will be saved in alat units, as specified by the dynamical matrix.
                Also the unit cell will be omitted. This is done to preserve retrocompatibility with ensembles generated by
                older versions of the sscha code
        """
        A_TO_BOHR = 1.889725989


        if not Parallel.am_i_the_master():
            return

        # Check if the data dir exists
        if not os.path.exists(data_dir):
            os.makedirs(data_dir)

        # Check if the ensemble has really been initialized
        if self.N == 0:
            raise ValueError("Error, the ensemble seems to be not initialized.")

        # Check if the given data_dir is a real directory
        if os.path.exists(data_dir) and not os.path.isdir(data_dir):
            raise IOError("Error, the given data_dir %s is not a valid directory." % data_dir)
        if not os.path.exists(data_dir):
            os.mkdir(data_dir)

        # Remove the tailoring slash if any
        if data_dir[-1] == "/":
            data_dir = data_dir[:-1]


        # Save the energies
        np.savetxt(os.path.join(data_dir, "energies_supercell_population%d.dat" % (population)), self.energies)

        self.dyn_0.save_qe("dyn_start_population%d_" % population)
        self.current_dyn.save_qe("dyn_end_population%d_" % population)

        # Save the displacements with the dynamical matrix used to generate the ensemble
        # In this way the displacements are computed with the correct dynamical matrix
        cd = self.current_dyn
        self.update_weights(self.dyn_0, self.current_T)

        #super_dyn = self.dyn_0.GenerateSupercellDyn(self.supercell)

        for i in range(self.N):
            # Save the forces
            if self.force_computed[i]:
                np.savetxt("%s/forces_population%d_%d.dat" % (data_dir, population, i+1), self.forces[i,:,:] / A_TO_BOHR)

            # Save the configurations
            struct = self.structures[i]
            if use_alat:
                struct.save_scf("%s/scf_population%d_%d.dat" % (data_dir, population, i+1), self.dyn_0.alat, True)
            else:
                struct.save_scf("%s/scf_population%d_%d.dat" % (data_dir, population, i+1))

            u_disp = self.u_disps[i, :].reshape((struct.N_atoms, 3))# struct.get_displacement(super_dyn.structure)
            np.savetxt("%s/u_population%d_%d.dat" % (data_dir, population, i+1), u_disp * A_TO_BOHR)

            # Save the stress tensors if any
            if self.has_stress and self.stress_computed[i]:
                np.savetxt("%s/pressures_population%d_%d.dat" % (data_dir, population, i+1), self.stresses[i,:,:])

        # Return back to the old dynamical matrix
        self.update_weights(cd, self.current_T)


    def save_bin(self, data_dir, population_id = 1):
        """
        FAST SAVE OF THE ENSEMBLE
        =========================

        This function is a fast way of saving the ensemble.
        It is faster and make use of less disk space than the save.
        The drawback is that can only be opened with numpy

        Parameters
        ----------
            data_dir : string
                path to the folder in which the ensemble is saved
            population_id : int
                The id of the population. This can be used to save
                several ensembles in the same data_dir
        """


        if not Parallel.am_i_the_master():
            return

        # Check if the data dir exists
        if not os.path.exists(data_dir):
            os.makedirs(data_dir)


        if Parallel.am_i_the_master():
            np.save("%s/energies_pop%d.npy" % (data_dir, population_id), self.energies)
            np.save("%s/forces_pop%d.npy" % (data_dir, population_id), self.forces)

            # Save the structures
            np.save("%s/xats_pop%d.npy" % (data_dir, population_id), self.xats)

            if self.has_stress:
                np.save("%s/stresses_pop%d.npy" % (data_dir, population_id), self.stresses)

            self.dyn_0.save_qe("%s/dyn_gen_pop%d_" % (data_dir, population_id))

            if np.all(len(list(x)) > 0 for x in self.all_properties):
                print('YES PROPERTIES')
                with open(os.path.join(data_dir, "all_properties_pop%d.json" % population_id), "w") as fp:
                    json.dump({"properties" : self.all_properties}, fp, cls=NumpyEncoder)
            else:
                print('NOOO WHAT IS HAPPENING')
                print(self.all_properties)

    def save_extxyz(self, filename, append_mode = True):
        """
        SAVE INTO EXTXYZ FORMAT
        =======================

        ASE extxyz format is used for build the training set for the nequip and allegro neural network potentials.

        Parameters
        ----------
            filename : str
                The path to the .extxyz file containing the ensemble
            append_mode: bool
                If true the ensemble is appended
        """

        if not __ASE__:
            raise ImportError("Error, this function requires ASE installed")

        
        ase_structs = []

        for i, s in enumerate(self.structures):
            energy = self.energies[i] * Rydberg  # Ry -> eV
            forces = self.forces[i, :, :] * Rydberg  # Ry/A -> eV/A
            stress = self.stresses[i, :, :] * Rydberg /  Bohr**3 # Ry/Bohr^3 -> eV/A^3
            struct = s.get_ase_atoms()

            calculator = ase.calculators.singlepoint.SinglePointCalculator(struct, energy = energy,
                forces = forces, stress = CC.Methods.transform_voigt(stress))
            
            struct.set_calculator(calculator)
            ase_structs.append(struct)

        # Now save the extended xyz
        ase.io.write(filename, ase_structs, format = "extxyz", append = append_mode)


    def save_enhanced_xyz(self, filename, append_mode = True, stress_key = "virial", forces_key = "force", energy_key = "energy"):
        """
        Save the ensemble as an enhanced xyz.

        This is the default format for training the GAP potentials with quippy.

        Parameters
        ----------
            filename : string
                Path to the xyz file in which to save.
            append_mode : bool
                If true, does not overwrite the previous existing file, but append the ensemble on the bottom.
                This is the way to concatenate easily more ensembles.
        """
        # Save only if the current processor is the master
        if Parallel.am_i_the_master():

            lines = []
            for i in range(self.N):
                # Add the number of atoms
                struct = self.structures[i]
                lines.append("{:d}\n".format(struct.N_atoms))

                # Prepare the enriched line of xyz with the description of the structure
                info = 'pbc="T T T" ' # Periodic boundary conditions
                info += 'Lattice="{:20.16f} {:20.16f} {:20.16f} {:20.16f} {:20.16f} {:20.16f} {:20.16f} {:20.16f} {:20.16f}" '.format(*list(struct.unit_cell.ravel()))

                # Add the energy
                info += '{}={:.16f} '.format(energy_key, self.energies[i] * Rydberg)

                # Add the virial stress
                info += '{}="{:20.16f} {:20.16f} {:20.16f} {:20.16f} {:20.16f} {:20.16f} {:20.16f} {:20.16f} {:20.16f}" '.format(stress_key, *list(self.stresses[i].ravel()))

                # Add the secription of the xyz format
                info += 'Properties=species:S:1:pos:R:3:{}:R:3\n'.format(forces_key)

                lines.append(info)

                # Append the structure and the forces
                for j in range(struct.N_atoms):
                    line = "{}  ".format(struct.atoms[j])
                    line += " {:20.16f} {:20.16f} {:20.16f}    ".format(*list(struct.coords[j, :]))
                    line += " {:20.16f} {:20.16f} {:20.16f}\n".format(*list(self.forces[i, j, :] * Rydberg))
                    lines.append(line)

            # Save the work
            c = "a"
            if not append_mode:
                c = "w"
            with open(filename, c) as fp:
                fp.writelines(lines)

        # Force other processors to wait for the master
        CC.Settings.barrier()

    def save_raw(self, root_directory, type_dict = None):
        """
        Save the ensemble as a set of raw files.

        This is the default format for training with deepmd

        Parameters
        ----------
            filename : string
                The directory on which to save the ensemble. If it does not exist, it is create.
                NOTE: this will overwrite any other ensemble saved in raw format in that directory
            type_dict : dict
                The dictionary between integers and atomic types. If not provided, it is generated on the spot and returned.

        Returns
        -------
            type_dict : dict
                The dictionary of the parameters
        """
        nat = self.current_dyn.structure.N_atoms * np.prod(self.current_dyn.GetSupercell())

        if type_dict is None:
            atm = np.unique(self.current_dyn.structure.atoms)
            type_dict = {x : i for i, x in enumerate(atm)}

        inv_dict = {i : x for x, i in type_dict.items()}


        # Save only if the current processor is the master
        if Parallel.am_i_the_master():
            if not os.path.exists(root_directory):
                os.makedirs(root_directory)

            if not os.path.isdir(root_directory):
                raise IOError("Error, save_raw expects a directory, but '{}' is not a directory.".format(root_directory))

            # Save the energies
            np.savetxt(os.path.join(root_directory, "energy.raw"), self.energies * Rydberg)

            # Save the positions
            np.savetxt(os.path.join(root_directory, "coord.raw"), self.xats.reshape((self.N, 3 * nat)))

            # Save the box
            #Prepare an array with all the unit cells
            np.savetxt(os.path.join(root_directory, "box.raw"), np.array([s.unit_cell.ravel() for s in self.structures]))

            # Save the forces
            np.savetxt(os.path.join(root_directory, "force.raw"), self.forces.reshape((self.N, 3*nat)) * Rydberg)

            # Save the stress
            np.savetxt(os.path.join(root_directory, "virial.raw"), self.stresses.reshape((self.N, 9)) * __GPa__ * 10000)

            # Save the types
            ss = self.current_dyn.structure.generate_supercell(self.current_dyn.GetSupercell())

            with open(os.path.join(root_directory, "type_map.raw"), "w") as fp:
                line = " ".join([inv_dict[x] for x in np.arange(len(type_dict))])
                fp.write(line + "\n")

            with open(os.path.join(root_directory, "type.raw"), "w") as fp:
                line = " ".join([str(type_dict[x]) for x in ss.atoms])
                fp.write(line + "\n")



        # Force other processors to wait for the master
        CC.Settings.barrier()





    def load_bin(self, data_dir, population_id = 1, avoid_loading_dyn = False):
        """
        LOAD THE BINARY ENSEMBLE
        ========================

        This function loads the ensemble saved with save_bin(...)

        Parameters
        ----------
            data_dir : string
                The directory containing the ensemble
            population_id : int
                The esnemble population identifier.
            avoid_loading_dyn : bool
                If true, the dynamical matrix is not loaded.
        """

        self.energies = np.load("%s/energies_pop%d.npy" % (data_dir, population_id))
        self.forces = np.load("%s/forces_pop%d.npy" % (data_dir, population_id))
        self.xats = np.load("%s/xats_pop%d.npy" % (data_dir, population_id))

        # Load the number of configurations
        self.N = len(self.energies)

        stress_path = "%s/stresses_pop%d.npy" % (data_dir, population_id)
        if os.path.exists(stress_path):
            self.stresses = np.load(stress_path)
            self.has_stress = True
        else:
            self.has_stress = False

        # Load the original dynamical matrix
        if not avoid_loading_dyn:
            self.dyn_0 = CC.Phonons.Phonons("%s/dyn_gen_pop%d_" % (data_dir, population_id), self.dyn_0.nqirr)
            self.current_dyn = self.dyn_0.Copy()
            self.supercell = self.dyn_0.GetSupercell()

        super_structure = self.dyn_0.structure.generate_supercell(self.supercell)
        Nat_sc = super_structure.N_atoms

        self.sscha_energies = np.zeros(self.N, dtype = np.float64)
        self.sscha_forces = np.zeros( (self.N, Nat_sc, 3), order = "F", dtype = np.float64)
        self.u_disps = np.zeros( (self.N, 3 * Nat_sc), order = "F", dtype = np.float64)

        # Build the structures
        self.structures = [None] * self.N
        for i in range(self.N):
            self.structures[i] = super_structure.copy()
            self.structures[i].coords = self.xats[i,:,:]
            self.u_disps[i, :] = (self.xats[i, :, :] - super_structure.coords).reshape( 3*Nat_sc )


        self.sscha_energies[:], self.sscha_forces[:,:,:] = self.dyn_0.get_energy_forces(None, displacement = self.u_disps)

        # Setup the initial weights
        self.rho = np.ones(self.N, dtype = np.float64)

        # Setup that both forces and stresses are not computed
        self.stress_computed = np.ones(self.N, dtype = bool)
        self.force_computed = np.ones(self.N, dtype = bool)

        all_prop_fname = os.path.join(data_dir, "all_properties_pop%d.json" % population_id)
        self.all_properties = [{}] * self.N
        if os.path.exists(all_prop_fname):
            with open(os.path.join(data_dir, "all_properties_pop%d.json" % population_id), "r") as fp:
                try:
                    props= json.load(fp)
                    reading = True
                    if "properties" in props:
                        self.all_properties = props["properties"]
                    else:
                        reading = False
                except:
                    reading = False

                if not reading:
                    warnings.warn("WARNING: found file {} but not able to load the properties keyword.".format(all_prop_fname))


    def init_from_structures(self, structures):
        """
        Initialize the ensemble from the given list of structures

        Parameters
        ----------
            structures : list of structures
                The list of structures used to initialize the ensemble
        """

        # Perform the standard initialization

        self.N = len(structures)
        Nat_sc = np.prod(self.supercell) * self.dyn_0.structure.N_atoms

        self.structures = [x for x in structures]

        self.sscha_energies = np.zeros( ( self.N), dtype = np.float64)
        self.sscha_forces = np.zeros((self.N, Nat_sc, 3), dtype = np.float64, order = "F")

        self.energies = np.zeros(self.N, dtype = np.float64)
        self.forces = np.zeros( (self.N, Nat_sc, 3), dtype = np.float64, order = "F")
        self.stresses = np.zeros( (self.N, 3, 3), dtype = np.float64, order = "F")
        self.u_disps = np.zeros( (self.N, Nat_sc * 3), dtype = np.float64, order = "F")
        self.xats = np.zeros((self.N, Nat_sc, 3), dtype = np.float64, order = "C")
        for i, s in enumerate(self.structures):
            # Get the displacements
            self.xats[i, :, :] = s.coords

        # TODO:
        # Here it is useless to generate the supercell dynamical matrix,
        # it should be replaced by generating the unit cell structure,
        # But then the get_energy_forces method should provide the correct implementation.
        new_super_dyn = self.current_dyn.GenerateSupercellDyn(self.current_dyn.GetSupercell())
        self.u_disps[:,:] = np.reshape(self.xats - np.tile(new_super_dyn.structure.coords, (self.N, 1,1)), (self.N, 3 * Nat_sc), order = "C")

        self.sscha_energies[:], self.sscha_forces[:,:,:] = self.dyn_0.get_energy_forces(None, displacement = self.u_disps)


        self.rho = np.ones(self.N, dtype = np.float64)
        self.current_dyn = self.dyn_0.Copy()
        self.current_T = self.T0

        # Setup that both forces and stresses are not computed
        self.stress_computed = np.zeros(self.N, dtype = bool)
        self.force_computed = np.zeros(self.N, dtype = bool)

        # Setup the all properties
        self.all_properties = [{}] * self.N


    def generate(self, N, evenodd = True, project_on_modes = None, sobol = False, sobol_scramble = False, sobol_scatter = 0.0):
        """
        GENERATE THE ENSEMBLE
        =====================

        This subroutine generates the ensemble from dyn0 and T0 setted when this
        class is created.
        You still need to generate the forces for the configurations.

        Parameters
        ----------
            N : int
                The number of random configurations to be extracted
            evenodd : bool, optional
                If true for each configuration also the opposite is extracted
            project_on_modes : ndarray(size=(3*nat_sc, nproj)), optional
                If different from None the displacements are projected on the
                given modes.
            sobol : bool, optional (Default = False)
                 Defines if the calculation uses random Gaussian generator or Sobol Gaussian generator.
            sobol_scramble : bool, optional (Default = False)
                Set the optional scrambling of the generated numbers taken from the Sobol sequence.
            sobol_scatter : real (0.0 to 1) (Deafault = 0.0)
                Set the scatter parameter to displace the Sobol positions randommly.

        """

        if evenodd and (N % 2 != 0):
            raise ValueError("Error, evenodd allowed only with an even number of random structures")

        self.N = N
        Nat_sc = np.prod(self.supercell) * self.dyn_0.structure.N_atoms
        self.structures = []
        #super_dyn = self.dyn_0.GenerateSupercellDyn(self.supercell)
        super_struct = self.dyn_0.structure.generate_supercell(self.dyn_0.GetSupercell())

        structures = []
        if evenodd:
            structs = self.dyn_0.ExtractRandomStructures(N // 2, self.T0, project_on_vectors = project_on_modes, lock_low_w = self.ignore_small_w, sobol = sobol, sobol_scramble = sobol_scramble, sobol_scatter = sobol_scatter)  # normal Sobol generator****Diegom_test****



            for i, s in enumerate(structs):
                structures.append(s)
                new_s = s.copy()
                # Get the opposite displacement structure
                new_s.coords = super_struct.coords - new_s.get_displacement(super_struct)
                structures.append(new_s)
        else:
            structures = self.dyn_0.ExtractRandomStructures(N, self.T0, project_on_vectors = project_on_modes, lock_low_w = self.ignore_small_w, sobol = sobol, sobol_scramble = sobol_scramble, sobol_scatter = sobol_scatter)  # normal Sobol generator****Diegom_test****


        # Enforce all the processors to share the same structures
        structures = CC.Settings.broadcast(structures)

        self.init_from_structures(structures)

    # def get_unwrapped_ensemble(self, subtract_sscha = True, verbose = True):
    #     """
    #     This subroutine gets the displacements, forces and stochastic weights of the ensemble
    #     unwrapping with the symmetries: for each configuraiton, we add all other configurations equivalent by simmetries

    #     NOTE: it works only if SPGLIB is installed

    #     Parameter
    #     ---------
    #         subtract_sscha : bool
    #             If true (default), instead of the forces, the method returns the forces subtracted by the
    #             SCHA forces.
    #         verbose : bool
    #             If true, the method prints into stdout the timing.

    #     Returns
    #     -------
    #         u_disps : ndarray(size = (n_configs * n_syms, 3*nat), dtype = np.double)
    #             The displacements of atomic configurations with respect to the average positions
    #         forces : ndarray(size = (n_configs * n_syms, 3*nat), dtype = np.double)
    #             The forces that acts on each configuration (subtracted by the SSCHA if requested)
    #         weights : ndarray(size = n_configs * n_syms, dytpe = no.double)
    #             The weights of the configurations
    #     """

    #     # First of all, we need to get the symmetries

    #     # Get the symmetries
    #     if not __SPGLIB__:
    #         raise ImportError("Error, get_unwrapped_ensemble mehtod requires spglib")

    #     # Get the symmetries from spglib
    #     super_structure = self.current_dyn.structure.generate_supercell(self.supercell)
    #     spglib_syms = spglib.get_symmetry(super_structure.get_ase_atoms())

    #     # Convert them into the cellconstructor format
    #     cc_syms = CC.symmetries.GetSymmetriesFromSPGLIB(spglib_syms, False)

    #     print("N syms:", len(cc_syms))

    #     n_syms = len(cc_syms)
    #     nat_sc = super_structure.N_atoms
    #     new_N = n_syms * self.N

    #     # Get the IRT atoms
    #     irts = np.zeros( (n_syms, nat_sc), dtype = int)
    #     for i in range(n_syms):
    #         irts[i, :] = CC.symmetries.GetIRT(super_structure, cc_syms[i]) + 1 # Py -> Fortran indexing



    #     old_udisps = np.zeros( self.u_disps.shape, dtype = np.double)
    #     old_forces = np.zeros( self.forces.shape, dtype = np.double)
    #     new_udisps = np.zeros( (new_N, 3 * nat_sc), dtype = np.double)
    #     new_forces = np.zeros( (new_N, 3 * nat_sc), dtype = np.double)

    #     # Convert to crystal coordinates
    #     t1 = time.time()
    #     for i in range(self.N):
    #         v = self.u_disps[i, :].reshape((nat_sc, 3))
    #         old_udisps[i, :] = CC.Methods.cart_to_cryst(super_structure.unit_cell, v).ravel()


    #         v = self.forces[i, :].reshape((nat_sc, 3))
    #         if subtract_sscha:
    #             v -= self.sscha_forces[i, :].reshape((nat_sc, 3))

    #         old_forces[i, :] = CC.Methods.cart_to_cryst(super_structure.unit_cell, v).ravel()
    #     t2 = time.time()

    #     if verbose:
    #         print("Time to convert everything to crystal coordinates: {} s".format(t2 - t1))

    #     # Unwrap the ensemble
    #     new_udisps[:,:] = SCHAMethods.unwrap_ensemble(old_udisps, cc_syms[:3, :3].astype(int), irts, nat_sc, n_syms)
    #     new_forces[:,:] = SCHAMethods.unwrap_ensemble(old_forces, cc_syms[:3, :3].astype(int), irts, nat_sc, n_syms)


    #     t3 = time.time()
    #     if verbose:
    #         print("Time to unwrap the ensemble: {} s".format(t3 - t2))

    #     # Convert to cartesian coordinates once more
    #     v = new_udisps.reshape((new_N, nat_sc, 3))
    #     new_udisps = CC.Methods.cryst_to_cart(super_structure.unit_cell, v).reshape((new_N, 3 * nat_sc))

    #     v = new_forces.reshape((new_N, nat_sc, 3))
    #     new_forces = CC.Methods.cryst_to_cart(super_structure.unit_cell, v).reshape((new_N, 3*nat_sc))

    #     t4 = time.time()
    #     if verbose:
    #         print("Time to convert back to cartesian: {} s".format(t4 - t3))

    #     weights = np.zeros( (new_N), dtype = np.double)
    #     for i in range(self.N):
    #         weights[n_syms * i : n_syms * (i + 1)] = self.rho[i]
    #     t5 = time.time()

    #     if verbose:
    #         print("Time to unwrap the weights: {} s".format(t5 - t4))

    #         print("    overall time of get_unwrapped_ensemble: {} s".format(t5- t1))

    #     return new_udisps, new_forces, weights




    def _unwrap_symmetries_(self):
        """
        UNWRAP THE ENSEMBLE
        ===================

        This function unwraps the current ensemble by introducing the displacements
        (and energies and forces) of the symmetric specular configurations.
        This allows for a simple simmetrization of the odd3 correction.

        NOTE: stress tensors are not unwrapped!

        NOTE: This works only if spglib is installed
        """

        # Get the symmetries
        if not __SPGLIB__:
            raise ImportError("Error, unwrap_symmetries mehtod requires spglib to be importable")

        # Get the symmetries from spglib
        super_structure = self.current_dyn.structure.generate_supercell(self.supercell)
        spglib_syms = spglib.get_symmetry(super_structure.get_ase_atoms())

        # Convert them into the cellconstructor format
        cc_syms = CC.symmetries.GetSymmetriesFromSPGLIB(spglib_syms, False)

        print("N syms:", len(cc_syms))

        n_syms = len(cc_syms)
        nat_sc = super_structure.N_atoms

        # Get the IRT atoms
        t1 = time.time()
        irts = np.zeros( (n_syms, nat_sc), dtype = int)
        for i in range(n_syms):
            irts[i, :] = CC.symmetries.GetIRT(super_structure, cc_syms[i])
        t2 = time.time()

        print ("Time elapsed to compute IRTS:", t2 - t1, "s")

        new_N = self.N * n_syms
        u_disps_new = np.zeros( (new_N, 3 * nat_sc), dtype = np.float64, order = "F")
        forces_new = np.zeros( (new_N, nat_sc, 3), dtype = np.float64, order = "F")
        rho_new = np.zeros( (new_N), dtype = np.float64)
        xats_new = np.zeros( (new_N, nat_sc, 3), dtype = np.float64, order = "C")
        energies_new = np.zeros( (new_N), dtype = np.float64)
        sscha_energies_new = np.zeros( (new_N), dtype = np.float64)
        sscha_forces_new = np.zeros( (new_N, nat_sc, 3), dtype = np.float64, order = "F")
        new_structures = []

        t1 = time.time()
        for x in range(self.N):
            print ("Config %d" % x)
            for i in range(n_syms):

                index = n_syms * x + i

                u_v = self.u_disps[x, :].reshape((nat_sc, 3))
                u_new = CC.symmetries.ApplySymmetryToVector(cc_syms[i], u_v, super_structure.unit_cell, irts[i, :])
                u_disps_new[index, :] = u_new.ravel()
                xats_new[index, :, :] = super_structure.coords + u_new

                f_v = self.forces[x, :, :]
                f_new = CC.symmetries.ApplySymmetryToVector(cc_syms[i], f_v, super_structure.unit_cell, irts[i, :])
                forces_new[index, :, :] = f_new

                f_v = self.sscha_forces[x, :, :]
                f_new = CC.symmetries.ApplySymmetryToVector(cc_syms[i], f_v, super_structure.unit_cell, irts[i, :])
                sscha_forces_new[index, :, :] = f_new

                rho_new[index] = self.rho[x]
                energies_new[index] = self.energies[x]
                sscha_energies_new[index] = self.sscha_energies[x]

                tmp_struct = super_structure.copy()
                tmp_struct.coords = xats_new[index, :, :]
                new_structures.append(tmp_struct)
        t2 = time.time()

        print ("Time elapsed unwrapping the ensemble:", t2 - t1, "s")

        # Update the ensemble
        self.N = new_N
        self.u_disps = u_disps_new
        self.xats = xats_new
        self.rho = rho_new
        self.structures = new_structures
        self.energies = energies_new
        self.forces = forces_new
        self.sscha_energies = sscha_energies_new
        self.sscha_forces = sscha_forces_new



    def update_weights(self, new_dynamical_matrix, newT, update_q = False):
        """
        IMPORTANCE SAMPLING
        ===================


        This function updates the importance sampling for the given dynamical matrix.
        The result is written in the self.rho variable


        Parameters
        ----------
            new_dynamical_matrix : CC.Phonons.Phonons()
                The new dynamical matrix on which you want to compute the averages.
            new_T : float
                The new temperature.
            update_q : bool
                If false the q_vectors are not updated. This is required for some
                methods and application, but not for standard minimization.
                Since it is the most time consuming part, it can be safely avoided.
        """

        self.current_T = newT

        # Check if the dynamical matrix has changed
        changed_dyn = np.max([np.max(np.abs(self.current_dyn.dynmats[i] - new_dynamical_matrix.dynmats[i])) for i in range(len(self.current_dyn.q_tot))])
        print("DYN CHANGED BY:", changed_dyn)
        changed_dyn = changed_dyn > 1e-30

        # Prepare the new displacements
        super_struct0 = self.dyn_0.structure.generate_supercell(self.supercell)
        super_structure = new_dynamical_matrix.structure.generate_supercell(self.supercell)
        old_disps = np.zeros(np.shape(self.u_disps), dtype = np.double)
        Nat_sc = super_structure.N_atoms

        self.u_disps[:,:] = self.xats.reshape((self.N, 3*Nat_sc)) - np.tile(super_structure.coords.ravel(), (self.N,1))
        old_disps[:,:] = self.xats.reshape((self.N, 3*Nat_sc)) - np.tile(super_struct0.coords.ravel(), (self.N,1))

        if changed_dyn:
            w_new, pols = new_dynamical_matrix.DiagonalizeSupercell()#new_super_dyn.DyagDinQ(0)
            self.current_w = w_new.copy()
            self.current_pols = pols.copy()
        else:
            w_new = self.current_w.copy()
            pols  = self.current_pols.copy()
            #w_new, pols = new_dynamical_matrix.DiagonalizeSupercell()#new_super_dyn.DyagDinQ(0)
            #self.current_w = w_new.copy()
            #self.current_pols = pols.copy()
        # Update sscha energies and forces
        self.sscha_energies[:], self.sscha_forces[:,:,:] = new_dynamical_matrix.get_energy_forces(None, displacement = self.u_disps, w_pols = (w_new, pols))


        t1 = time.time()
        # Get the frequencies of the original dynamical matrix
        #super_dyn = self.dyn_0.GenerateSupercellDyn(self.supercell)

        w_original = self.w_0.copy()
        pols_original = self.pols_0.copy()

        # Exclude translations
        if not self.ignore_small_w:
            trans_original = CC.Methods.get_translations(pols_original, super_struct0.get_masses_array())
        else:
            trans_original = np.abs(w_original) < CC.Phonons.__EPSILON_W__

        w = w_original[~trans_original]

        # Convert from Ry to Ha and in fortran double precision
        w = np.array(w/2, dtype = np.float64)

        # Get the a_0
        old_a = SCHAModules.thermodynamic.w_to_a(w, self.T0)

        # Now do the same for the new dynamical matrix
        #new_super_dyn = new_dynamical_matrix.GenerateSupercellDyn(self.supercell)


        if not self.ignore_small_w:
            trans_mask = CC.Methods.get_translations(pols, super_structure.get_masses_array())
        else:
            trans_mask = np.abs(w_new) < CC.Phonons.__EPSILON_W__


        # Check if the new dynamical matrix satisfies the sum rule
        violating_sum_rule = (np.sum(trans_mask.astype(int)) != 3) or (np.sum(trans_original.astype(int)) != 3)
        if self.ignore_small_w:
            violating_sum_rule = np.sum(trans_mask.astype(int)) != np.sum(trans_original.astype(int))


        if violating_sum_rule:
            ERR_MSG = """
ERROR WHILE UPDATING THE WEIGHTS

Error, one dynamical matrix does not satisfy the acoustic sum rule.
    If this problem arises on a sscha run,
    it may be due to a gradient that violates the sum rule.
    Please, be sure you are not using a custom gradient function.

DETAILS OF ERROR:
    Number of translatinal modes in the original dyn = {}
    Number of translational modes in the target dyn = {}
    (They should be both 3)
""".format(np.sum(trans_original.astype(int)), np.sum(trans_mask.astype(int)))

            print(ERR_MSG)
            raise ValueError(ERR_MSG)

        w= w_new[~trans_mask]
        w = np.array(w/2, dtype = np.float64)
        new_a = SCHAModules.thermodynamic.w_to_a(w, newT)


        # Get the new displacements in the supercell
        t3 = time.time()
        # for i in range(self.N):
        #     self.u_disps[i, :] = (self.xats[i, :, :] - super_structure.coords).reshape( 3*Nat_sc )

        #     old_disps[i,:] = (self.xats[i, :, :] - super_dyn.structure.coords).reshape( 3*Nat_sc )

        #     # TODO: this method recomputes the displacements, it is useless since we already have them in self.u_disps

        t4 = time.time()


        # Convert the q vectors in the Hartree units
        #old_q = self.q_start * np.sqrt(np.float64(2)) * __A_TO_BOHR__
        #new_q = self.current_q * np.sqrt(np.float64(2)) * __A_TO_BOHR__


        #t1 = time.time()
        #self.rho = SCHAModules.stochastic.get_gaussian_weight(new_q, old_q, new_a, old_a)
        #t2 = time.time()

        if __DEBUG_RHO__:
            print( " ==== [UPDATE RHO DEBUGGING] ==== ")
            print( " INPUT INFO: ")
            np.savetxt("rho_%05d.dat" % self.__debug_index__, self.rho)
            print( " rho saved in ", "rho_%05d.dat" % self.__debug_index__)


        # Get the covariance matrices of the ensemble
        ups_new = np.real(new_dynamical_matrix.GetUpsilonMatrix(self.current_T, w_pols = (w_new, pols)))
        ups_old = np.real(self.dyn_0.GetUpsilonMatrix(self.T0, w_pols = (w_original, pols_original)))

        # Get the normalization ratio
        #norm = np.sqrt(np.abs(np.linalg.det(ups_new) / np.linalg.det(ups_old)))
        norm = np.prod( old_a / new_a)

        t2 = time.time()
        print( "Time elapsed to prepare the rho update:", t2 - t1, "s")
        print (" (of which to diagonalize and prepare the structure: %.4f s)" % (t3-t1))
        print ( "(of which to update sscha energies and forces: %.4f s)" % (t4-t3))
        print ( "(of which computing the Upsilon matrix: %.4f s)" % (t2 - t4))

        rho_tmp = np.ones( self.N, dtype = np.float64) * norm
        if __DEBUG_RHO__:
            print("Norm factor:", norm)
        for i in range(self.N):
            v_new = self.u_disps[i, :].dot(ups_new.dot(self.u_disps[i, :])) * __A_TO_BOHR__**2
            v_old = old_disps[i, :].dot(ups_old.dot(old_disps[i, :])) * __A_TO_BOHR__**2

            if __DEBUG_RHO__:
                print("CONF {} | displacement = {}".format(i, v_new - v_old))
            rho_tmp[i] *= np.exp(-0.5 * (v_new - v_old) )
        # Lets try to use this one
        self.rho = rho_tmp



        #print("\n".join(["%8d) %16.8f" % (i+1, r) for i, r in enumerate(self.rho)]))

        #np.savetxt("upsilon_%05d.dat" % self.__debug_index__, ups_new)
        #np.savetxt("d_upsilon_%05d.dat" % self.__debug_index__, dups)


        #print "RHO:", self.rho

        #for i in range(self.N):
            # Get the new displacement
            #self.u_disps[i, :] = self.structures[i].get_displacement(new_super_dyn.structure).reshape(3 * new_super_dyn.structure.N_atoms)
            #self.u_disps[i, :] = (self.xats[i, :, :] - super_structure.coords).reshape( 3*Nat_sc )
        t1 = time.time()
        #print( "Time elapsed to update weights the sscha energies, forces and displacements:", t1 - t3, "s")
        print( "(of which to update the weights):", t1 - t2, "s")
        self.current_dyn = new_dynamical_matrix.Copy()
        t2 = time.time()
        print(" | to copy the dynamical matrix: {} s".format(t2-t1))


        if __DEBUG_RHO__:
            new_dynamical_matrix.save_qe("ud_%05d" % self.__debug_index__)
            print( " new_dynmat saved in ud_%05d " % self.__debug_index__)
            print( " new_T : ", newT)
            print( " old_T : ", self.T0)
            print( " supercell :", self.supercell)
            self.dyn_0.save_qe("sd_%05d" % self.__debug_index__)
            print( " starting dyn saved in sd_%05d" % self.__debug_index__)
            print( " old_a:", " ".join(["%16.8f" %  x for x in old_a]))
            print( " new_a:", " ".join(["%16.8f" %  x for x in new_a]))
            #np.savetxt("old_q_%05d.dat" %self.__debug_index__, old_q)
            print( " old_q saved in ", "old_q_%05d.dat" %self.__debug_index__)
            #np.savetxt("new_q_%05d.dat" %self.__debug_index__, new_q)
            print( " new_q saved in ", "new_q_%05d.dat" %self.__debug_index__)
            print( " u_disps saved in ", "u_disps_%05.dat" % self.__debug_index__)
            np.savetxt("u_disps_%05d.dat" % self.__debug_index__, self.u_disps)

            print( " The last rho in", "rho_last_%05d.dat" % self.__debug_index__)
            np.savetxt("rho_last_%05d.dat" % self.__debug_index__, self.rho)
            print( " The other rho kind saved in", "other_rho_kind_%05d.dat"  % self.__debug_index__)
            np.savetxt("other_rho_kind_%05d.dat"  % self.__debug_index__, rho_tmp)
            print( " The KL according to other rho kind:", np.sum(rho_tmp)**2 / np.sum(rho_tmp**2))
            self.__debug_index__ += 1





    def get_effective_sample_size(self):
        """
        Get the Kong-Liu effective sample size with the given importance sampling.
        """

        sum_rho = np.float64(np.sum(self.rho))
        sum_rho2 = np.float64(np.sum(self.rho**2))
        kl = sum_rho**2 / sum_rho2
        return kl

    def get_average_energy(self, subtract_sscha = False, return_error = False):
        """
        GET ENERGY
        ==========

        This is the average of the energy

        .. math::

            \\left< E\\right> = \\frac{1}{N} \\sum_{i = 1}^{N} E_i \\rho_i


        where :math:`\\rho_i` is the ratio between the probability of extracting the configuration $i$
        with the current dynamical matrix and with the dynamical matrix used to extract the ensemble.

        Parameters
        ----------
            subtract_sscha : bool, optional, default False
                If true, the average difference of energy respect to the sscha one is returned. This
                is good, because you can compute analytically the sscha energy and sum it on an infinite
                ensembe. Do in this way to suppress the stochastic noise.
            return_error : bool, optional, default False
                If true also the error is returned as a second value

        Examples
        --------


        Example where ensemble is a correctly initialized self variable

        >>> energy = ensemble.get_average_energy()


        The following example return also the stochastic error
        >>> energy, error_on_energy = ensemble.get_average_energy(return_error = True)

        """

        value = 0
        value2 = 0

        e_energy = np.zeros( self.N, dtype = np.float64)
        e_energy[:] = self.energies[:]
        if subtract_sscha:
            e_energy -= self.sscha_energies[:]

        # Compute the error using the Fortran Module
        value, error = SCHAModules.stochastic.average_error_weight(e_energy, self.rho, "err_yesrho")

        if return_error:
            return value, error
        return value

    def get_average_forces(self, get_error, in_unit_cell = True):
        """
        GET FORCES
        ==========

        This is the average of the forces that acts on the atoms

        .. math::

            \\left< \\vec F\\right> = \\frac{1}{N} \\sum_{i = 1}^{N}\\vec F_i \\rho_i


        where :math:`\\rho_i` is the ratio between the probability of extracting the configuration :math:`i`
        with the current dynamical matrix and with the dynamical matrix used to extract the ensemble.

        Parameters
        ----------
            - get_error : bool
                If true the error is also returned (as get_free_energy).
            - in_unit_cell : bool, optional
                If True (default True) the mean force is averaged on all the atoms in the supercell,
                then it returns the forces that acts on the unit cell atoms only.
        """

        eforces = self.forces - self.sscha_forces

        if in_unit_cell and not np.prod(self.supercell) == 1:
            # Refold the forces in the unit cell
            super_structure = self.current_dyn.structure.generate_supercell(self.supercell)
            itau = super_structure.get_itau(self.current_dyn.structure) - 1 # Fort -> Py

            nat = self.dyn_0.structure.N_atoms
            new_forces = np.zeros((self.N, nat, 3), dtype  =np.float64, order = "C")

            # Project in the unit cell the forces
            for i in range(nat):
                #print "%d) ITAU LIST:" % i, itau == i
                new_forces[:, i, :] = np.sum(eforces[:, itau==i,:], axis = 1) / np.prod(self.supercell)
                #new_forces[:, i, :] =

            eforces = new_forces

        force = np.einsum("i, iab ->ab", self.rho, eforces) / np.sum(self.rho)
        if get_error:
            f2 = np.einsum("i, iab ->ab", self.rho, (eforces)**2) / np.sum(self.rho)
            err = np.sqrt( (f2 - force**2) / np.sum(self.rho) )
            return force, err
        return force


    def get_free_energy(self, return_error = False):
        """
        SSCHA FREE ENERGY
        =================

        Obtain the SSCHA free energy for the system.
        This is done by integrating the free energy along the hamiltonians, starting
        from current_dyn to the real system.

        The result is in Rydberg

        .. math::

            \\mathcal F = \\mathcal F_0 + \\int_0^1 \\frac{d\\mathcal F_\\lambda}{d\\lambda} d\\lambda

        Where :math:`\\lambda` is the parameter for the adiabatic integration of the hamiltonian.

        .. math::

            H(\\lambda) = H_0 + (H - H_0) \\lambda

        here :math:`H_0` is the sscha harmonic hamiltonian, while :math:`H_1` is the real hamiltonian
        of the system.


        Parameters
        ----------
            return_error : bool, optional, default False
                If true also the error is returned as a second value.

        Returns
        -------
            float
                The free energy in the current dynamical matrix and at the ensemble temperature
        """

        free_energy = self.current_dyn.GetHarmonicFreeEnergy(self.current_T, w_pols = (self.current_w, self.current_pols))

        # We got the F_0
        # Now we can compute the free energy difference
        anharmonic_free_energy = 0
        error = 0
        if return_error:
            anharmonic_free_energy, error = self.get_average_energy(subtract_sscha = True, return_error = True)
        else:
            anharmonic_free_energy = self.get_average_energy(subtract_sscha = True, return_error = False)

        #print "Free energy harmonic:", free_energy
        #print "Free energy anharmonic:", anharmonic_free_energy
        free_energy += anharmonic_free_energy

        if return_error:
            return free_energy, error
        return free_energy


    def get_free_energy_interpolating(self, target_supercell, support_dyn_coarse = None, support_dyn_fine = None, error_on_imaginary_frequency = True, return_error = False):
        """
        GET THE FREE ENERGY IN A BIGGER CELL
        ====================================

        This is a trick to interpolate the free energy in the
        infinite volume limit.

        Note, this function report the free eenrgy in the primitive cell, while the method get_free_energy
        returns the energy in the supercell.

        Parameters
        ----------
            target_supercell : list (N, N, N)
               A list of three indices, where N is the dimension
               of the target supercell on which you want to interpolate.
            support_dyn[coarse/fine] : Phonons() Optional
               The harmonic dynamical matrix in the current/target_supercell
               This is optional, it can be used to achieve a better
               interpolation. If provided only the difference between
               the harmonic dyn and the current dyn is interpolated.
            error_on_imaginary_frequency : bool
               If Fase (default True) it will ignore imaginary frequencies
               arising from the interpolation. Otherwise an exception will
               be raised.
            return_error : bool
               As the normal get_free_energy, if this flag is True, the stochastic error is returned.

        Returns
        -------
            free_energy : float
               The free energy in the unit_cell volume [in Ry]. Note.
               This free energy is rescaled on the unit cell volume,
               it is a different behaviour with respect to get_free_energy.
            error_on free energy : float
               The stochastic error, it is returned only if requested.
        """

        # Check if the support harmonic dyn is of the correct size.
        if not support_dyn_coarse is None:
            assert support_dyn_coarse.GetSupercell() == self.current_dyn.GetSupercell()
            assert support_dyn_fine.GetSupercell() == target_supercell


        # Interpolate the dynamical matrix
        if support_dyn_fine is not None:
            new_dyn = self.current_dyn.Interpolate( self.current_dyn.GetSupercell(),
                                                    target_supercell,
                                                    support_dyn_coarse,
                                                    support_dyn_fine)
        else:
            new_dyn = self.current_dyn.InterpolateMesh(target_supercell, lo_to_splitting = True)

        print("dyn after interpolation:", new_dyn.GetSupercell())


        # Get the new harmonic free energy
        harm_fe = new_dyn.GetHarmonicFreeEnergy(self.current_T,
                                                not error_on_imaginary_frequency)
        harm_fe /= np.prod(target_supercell)

        # Get the average energy
        av_energy, av_error = self.get_average_energy(subtract_sscha = True, return_error = True)

        av_energy /= np.prod(self.current_dyn.GetSupercell())
        av_error /=  np.prod(self.current_dyn.GetSupercell())

        total_free_energy = harm_fe + av_energy

        if return_error:
            return total_free_energy, av_error
        return total_free_energy




    def get_fc_from_self_consistency(self, subtract_sscha = False, return_error = False):
        """
        SELF CONSISTENT SCHA EQUATION
        =============================

        This function evaluate the self consistent scha equation. This can be used
        to evaluate the goodness of the minimization procedure, as well as an
        independent minimizer.


        .. math::

            \\Phi_{ab} = \\frac 12 \\sum_c \\Upsilon_{ac} \\left< u_c f_a\\right>_{\\Phi}

        The previous equation is true only if the :math:`\\Phi` matrix is the solution
        of the SCHA theory. Here :math:`\vec u` are the displacements of the configurations
        and :math:`f` are the forces of the real system acting on the simulation.

        Parameters
        ----------
            subtract_sscha : bool, optional
                This is an optional parameter, if true the forces used to evaluate the
                new force constant matrix are subtracted by the sscha forces.
                This means that the result is a gradient of the new matrix with respect
                to the old one.
            return_error : bool, optional
                If true also the stochastic error is returned.

        Results
        -------
            fc : ndarray (3*nat x 3*nat)
                The real space force constant matrix obtained by the
                self-consistent equation.
        """


        # Get the upsilon matrix
        ups_mat = self.current_dyn.GetUpsilonMatrix(self.current_T)



        # Get the pseudo-displacements obtained as
        # v = Upsilon * u = u * Upsilon^T  = u * Upsilon (we use the last to exploit fast indexing array)
        #vs = np.einsum("ij,jk", self.u_disps, ups_mat)
        vs = self.u_disps.dot(ups_mat) # This should be faster if BLAS and MKL libraries are available (it is executed in parallel)

        # Build the force vector
        if subtract_sscha:
            f_vector = (self.forces - self.sscha_forces).reshape( (self.N, 3 * self.current_dyn.structure.N_atoms))
        else:
            f_vector = self.forces.reshape( (self.N, 3 * self.current_dyn.structure.N_atoms))

        # Average the ensemble
        new_phi = np.einsum("i, ij, ik", self.rho, vs, f_vector) / np.sum(self.rho)
        new_phi = (new_phi + np.transpose(new_phi)) * .5

        # DEBUGGING
        #np.savetxt("uf_py.dat", np.einsum("i, ij, ik", self.rho, self.u_disps, f_vector) / np.sum(self.rho), header=" <UF> matrix created by python")


        # Compute the stochastic error
        if (return_error):
            delta_new_phi = np.einsum("i, ij, ik", self.rho, vs**2, f_vector**2) / np.sum(self.rho)
            delta_new_phi = (delta_new_phi + np.transpose(delta_new_phi)) * .5
            delta_new_phi -= new_phi**2
            delta_new_phi = np.sqrt(delta_new_phi)
            return new_phi, delta_new_phi

        return new_phi

    def get_preconditioned_gradient(self, subtract_sscha = True, return_error = False,
                                    use_ups_supercell = True, preconditioned = 1,
                                    fast_grad = False, verbose = True):
        """
        SELF CONSISTENT SCHA EQUATION
        =============================

        This function evaluate the self consistent scha equation. This can be used
        to evaluate the goodness of the minimization procedure, as well as an
        independent minimizer. This is the same as get_fc_from_self_consistency,
        but works also with supercell


        .. math::

            \\Phi_{ab} = \\sum_c \\upsilon_{ac} \\left< u_c f_a\\right>_{\\Phi}

        The previous equation is true only if the :math:`\\Phi` matrix is the solution
        of the SCHA theory. Here :math:`\\vec u` are the displacements of the configurations
        and :math:`f` are the forces of the real system acting on the simulation.

        NOTE: It does not takes into account for the symmetrization.

        Parameters
        ----------
            subtract_sscha : bool, optional
                This is an optional parameter, if true the forces used to evaluate the
                new force constant matrix are subtracted by the sscha forces.
                This means that the result is a gradient of the new matrix with respect
                to the old one.
            return_error : bool, optional
                If true also the stochastic error is returned.
            use_ups_supercell : bool, optional
                If true the gradient is computed enterely in real space, and then transformed
                with fourier in q space. This is computationally heavier, but can be used
                to test if everything is working correctly. For now this flag
                is ignored and always True.
            preconitioned : int, optional
                If 1 (default) the gradient is returned multiplied by the preconditioned,
                otherwise it is returned as it should be.

        Results
        -------
            fc : ndarray (nq x 3*nat x 3*nat)
                The real space force constant matrix obtained by the
                self-consistent equation.
        """

        t1 = time.time()
<<<<<<< HEAD
        supercell_dyn = self.current_dyn.GenerateSupercellDyn(self.supercell)

=======
        super_struct = self.current_dyn.structure.generate_supercell(self.supercell)
        #supercell_dyn = self.current_dyn.GenerateSupercellDyn(self.supercell)
        
>>>>>>> 8cf3d2a5
        # Dyagonalize
        w, pols = self.current_dyn.DiagonalizeSupercell()#supercell_dyn.DyagDinQ(0)

        if not self.ignore_small_w:
            trans = CC.Methods.get_translations(pols, super_struct.get_masses_array())
        else:
            trans = np.abs(w) < CC.Phonons.__EPSILON_W__

<<<<<<< HEAD
        ityp = supercell_dyn.structure.get_ityp() + 1 # Py to fortran convertion
        mass = np.array(list(supercell_dyn.structure.masses.values()))

=======
        ityp = super_struct.get_ityp() + 1 # Py to fortran convertion
        mass = np.array(list(super_struct.masses.values()))
        
>>>>>>> 8cf3d2a5
        log_err = "err_yesrho"

        mass *= 2
        w /= 2

        nat = super_struct.N_atoms
        eforces = np.zeros((self.N, nat, 3), dtype = np.float64, order = "F")
        u_disp = np.zeros((self.N, nat, 3), dtype = np.float64, order = "F")
        #print nat
        if subtract_sscha:
            eforces[:,:,:] = self.forces - self.sscha_forces
        else:
            eforces[:,:,:] = self.forces
        for i in range(self.N):
            u_disp[i, :, :] = np.reshape(self.u_disps[i,:], (nat, 3))


        # TODO: This may be dangerous
        pols = np.real(pols)

        t2 = time.time()
        if verbose:
            print( " [GRADIENT] Time to prepare the gradient calculation:", t2 -t1,"s")


        t1 = time.time()
        if fast_grad or not preconditioned:
            grad, grad_err = SCHAModules.get_gradient_supercell(self.rho, u_disp, eforces, w, pols, trans,
                                                                self.current_T, mass, ityp, log_err, self.N,
                                                                nat, 3*nat, len(mass), preconditioned)
        else:
            grad, grad_err = SCHAModules.get_gradient_supercell_new(self.rho, u_disp, eforces, w, pols, trans,
                                                                     self.current_T, mass, ityp, log_err, self.N,
                                                                     nat, 3*nat, len(mass))


        t2 = time.time()
        if verbose:
            print (" [GRADIENT] Time to call the fortran code:", t2 - t1, "s")

        # If we are at gamma, we can skip this part
        # Which makes the code faster
        if np.prod(self.dyn_0.GetSupercell()) > 1:

            # Perform the fourier transform
            if return_error:
                # Check if a multiprocessing function can be exploited
                if hasattr(CC.Phonons, 'GetDynQFromFCSupercell_parallel') and CC.Settings.GetNProc() > 1:  
                    q_grad,q_grad_err = CC.Phonons.GetDynQFromFCSupercell_parallel(grad, np.array(self.current_dyn.q_tot),
                                                        self.current_dyn.structure, super_struct,fc2=grad_err)
                else:
                    q_grad,q_grad_err = CC.Phonons.GetDynQFromFCSupercell(grad, np.array(self.current_dyn.q_tot),
                                                        self.current_dyn.structure, super_struct,fc2=grad_err)
            else:
                if hasattr(CC.Phonons, 'GetDynQFromFCSupercell_parallel'):
                    q_grad = CC.Phonons.GetDynQFromFCSupercell_parallel(grad, np.array(self.current_dyn.q_tot),
                                                        self.current_dyn.structure, super_struct)
                else:
                    q_grad = CC.Phonons.GetDynQFromFCSupercell(grad, np.array(self.current_dyn.q_tot),
                                                        self.current_dyn.structure, super_struct)
            #q_grad_err = CC.Phonons.GetDynQFromFCSupercell(grad_err, np.array(self.current_dyn.q_tot),
             #                                           self.current_dyn.structure, supercell_dyn.structure)
        else:
            nat3, _ = grad.shape
            q_grad = np.zeros( (1, nat3, nat3), dtype = np.double)
            q_grad_err = np.zeros_like(q_grad)
            q_grad[0, :, :] = grad
            q_grad_err[0, :, :] = grad_err

        t1 = time.time()
        if verbose:
            print (" [GRADIENT] Time to get back in fourier space:", t1 - t2, "s")


        if return_error:
            return q_grad, q_grad_err
        else:
            return q_grad

#
#        nat = self.current_dyn.structure.N_atoms
#        natsc = np.prod(self.supercell) * nat
#
#        f_vector = self.forces
#        if subtract_sscha:
#            f_vector -= self.sscha_forces
#
#        f_vector = f_vector.reshape((self.N, 3 * natsc), order = "F")
#
#        sum_rho = np.sum(self.rho)
#
#        # Get the <u F> matrix
#        uf_supercell = np.einsum("i, ij, ik", self.rho, self.u_disps, f_vector) / sum_rho
#
#        superstructure = self.dyn_0.structure.generate_supercell(self.supercell)
#
#        # Project the <uF> matrix in q space
#        if not use_ups_supercell:
#            uf_q = CC.Phonons.GetDynQFromFCSupercell(uf_supercell, np.array(self.dyn_0.q_tot), self.dyn_0.structure, superstructure)
#
#        if return_error:
#            uf_delta = np.einsum("i, ij, ik", self.rho, self.u_disps**2, f_vector**2) / sum_rho
#            uf_delta -= uf_supercell**2
#            if not use_ups_supercell:
#                uf_q_delta = CC.Phonons.GetDynQFromFCSupercell(uf_delta, np.array(self.dyn_0.q_tot), self.dyn_0.structure, superstructure)
#
#
#
#        # For each q point, get the gradient
#        nq = len(self.dyn_0.q_tot)
#        new_phi = np.zeros( (nq, 3 * nat, 3*nat), dtype = np.complex128, order = "C")
#
#        if return_error:
#            error_phi = np.zeros( (nq, 3 * nat, 3*nat), dtype = np.complex128, order = "C")
#
#        if use_ups_supercell:
#            # Perform the calculation in the supercell
#            ups_mat = self.current_dyn.GenerateSupercellDyn(self.supercell).GetUpsilonMatrix(self.current_T)
#            new_phi_sc = ups_mat.dot(uf_supercell)
#
#            # Convert in q space
#            new_phi = CC.Phonons.GetDynQFromFCSupercell(new_phi_sc, np.array(self.dyn_0.q_tot), self.dyn_0.structure, superstructure)
#
#            if return_error:
#                error_new_phi_sc = ups_mat.dot(uf_delta)
#                error_phi = CC.Phonons.GetDynQFromFCSupercell(error_new_phi_sc, np.array(self.dyn_0.q_tot), self.dyn_0.structure, superstructure)
#        else:
#            # Perform the calculation in the q space
#            for iq in range(nq):
#                ups_mat = self.current_dyn.GetUpsilonMatrix(self.current_T, iq)
#
#                new_phi[iq, :, :] = ups_mat.dot(uf_q[iq,:,:])
#                if return_error:
#                    error_phi[iq, :, :] = ups_mat.dot(uf_q_delta[iq,:,:])
#
#        if return_error:
#            error_phi = np.sqrt(error_phi)
#            return new_phi, error_phi

 #

    def get_covmat_from_ensemble(self):
        r"""
        GET THE COVARIANCE STOCASTICALLY
        ================================

        This method is for testing, allows to use the ensemble to
        evaluate the covariance matrix stochastically. It should be equal
        to the matrix Upsilon^-1 that is obtained with the GetUpsilonMatrix method
        from the Phonons package.

        .. math::

            \Upsilon^{-1}_{ab} = \left< u_a u_b\right>

        Results
        -------
            cov_mat : 3nat x 3nat, ndarray
                A numpy matrix of the covariance matrix.
        """

        # A C style matrix of double precision real values
        cov_mat = np.einsum("i, ij, ik", self.rho, self.u_disps, self.u_disps) / np.sum(self.rho)

        return cov_mat


    def get_stress_tensor(self, offset_stress = None, add_centroid_contrib = False, use_spglib = False):

        """
        GET STRESS TENSOR
        =================

        The following subroutine computes the anharmonic stress tensor
        calling the fortran code get_stress_tensor.
        Note that the stress tensor is symmetrized to satisfy the cell constraint.

        NOTE: unit of measure is Ry/bohr^3 to match the quantum espresso one

        Parameters
        ----------
            offset_stress : 3x3 matrix, optional
                An offset stress to be subtracted to the real stress tensor.
                Usefull if you want to compute just the anharmonic contribution.
            add_centroid_contrib : bool, optional
                If true the contribution of the centroid is added. This is always zero when
                the system is relaxed.
            use_spglib : bool
                If true use the spglib library to perform the symmetrization


        Results
        -------
            stress_tensor : 3x3 matrix
                The anharmonic stress tensor obtained by averaging both the ab-initio
                stresses and correcting with the sscha non-linearity.
            err_stress : 3x3 matrix
                The matrix of the error on the stress tensor.
        """

        if not self.has_stress:
            raise ValueError("Error, the stress tensors are not present in the current ensemble.")


        # Get frequencies and polarization vectors
        super_dyn = self.current_dyn.GenerateSupercellDyn(self.supercell)
        wr, pols = super_dyn.DyagDinQ(0)

        if not self.ignore_small_w:
            trans = ~ CC.Methods.get_translations(pols, super_dyn.structure.get_masses_array())
        else:
            trans = np.abs(wr) > CC.Phonons.__EPSILON_W__

        wr = np.real( wr[trans])
        pols = np.real( pols[:, trans])

        nat = super_dyn.structure.N_atoms

        # Volume bohr^3
        volume = super_dyn.structure.get_volume() * __A_TO_BOHR__**3


        # Get the correctly shaped polarization vectors
        er = np.zeros( (nat, len(wr), 3), dtype = np.float64, order = "F")

        for i in range(len(wr)):
            for j in range(nat):
                er[j, i, 0] = pols[3*j, i]
                er[j, i, 1] = pols[3*j+1, i]
                er[j, i, 2] = pols[3*j+2, i]

        # Prepare the displacement in fortran order
        u_disps = np.zeros((self.N, nat, 3), dtype = np.float64, order = "F")
        for i in range(self.N):
            u_disps[i,:,:] = np.reshape(self.u_disps[i,:], (nat, 3))

        abinit_stress = np.einsum("abc -> cba", self.stresses, order = "F")

        stress, err_stress = SCHAModules.get_stress_tensor(volume, self.forces / __A_TO_BOHR__, u_disps * __A_TO_BOHR__,
                                                           abinit_stress, wr, er, self.current_T, self.rho, "err_yesrho",
                                                           self.N, nat, len(wr))

        # Correct the stress adding the centroid contribution
        if add_centroid_contrib:

            eforces = self.forces - self.sscha_forces

            if not np.prod(self.supercell) == 1:
                # Refold the forces in the unit cell
                super_structure = self.current_dyn.structure.generate_supercell(self.supercell)
                itau = super_structure.get_itau(self.current_dyn.structure) - 1 # Fort -> Py
                nat = self.dyn_0.structure.N_atoms
                new_forces = np.zeros((self.N, nat, 3), dtype  =np.float64, order = "C")

                # Project in the unit cell the forces
                for i in range(nat):
                    #print "%d) ITAU LIST:" % i, itau == i
                    new_forces[:, i, :] = np.sum(eforces[:, itau==i,:], axis = 1) / np.prod(self.supercell)
                    #new_forces[:, i, :] =

                eforces = new_forces

            stress_centr = np.zeros( (3,3), dtype = np.float64)
            error_centr = np.zeros( (3,3), dtype = np.float64)
            for i in range(0, 3):
                for j in range(i, 3):
                    av_array = 0.5 * np.einsum("h, ah", self.current_dyn.structure.coords[:, i],
                                               eforces[:,:,j])
                    av_array += 0.5 * np.einsum("h, ah", self.current_dyn.structure.coords[:, j],
                                                eforces[:,:,i])
                    stress_centr[i,j], error_centr[i,j] = SCHAModules.stochastic.average_error_weight(av_array, self.rho, "err_yesrho")
                    stress_centr[j,i] = stress_centr[i,j]
                    error_centr[j,i] = error_centr[i,j]


#            f, err_f = self.get_average_forces(True)
#            stress_centroid = 0.5 * np.einsum( "ai,aj", self.current_dyn.structure.coords * __A_TO_BOHR__, f) / volume
#            stress_centroid += np.transpose(stress_centroid)
#            err_stress_centroid = np.einsum( "ai,aj", self.current_dyn.structure.coords**2 , err_f**2)
#            err_stress_centroid = np.sqrt(err_stress_centroid) * __A_TO_BOHR__ / volume
#            err_stress_centroid = np.sqrt( err_stress_centroid**2 + np.transpose(err_stress_centroid**2))
#            divideby = np.ones( (3,3)) * 2
#            divideby[np.eye(3) == 1] = np.sqrt(2)
#            err_stress_centroid /= divideby

            stress += stress_centr
            err_stress = np.sqrt(err_stress**2 + error_centr**2)



        # Check the offset
        if not offset_stress is None:
            stress -= offset_stress

        # Symmetrize the stress tensor
        qe_sym = CC.symmetries.QE_Symmetry(self.current_dyn.structure)
        if not use_spglib:
            qe_sym.SetupQPoint()
        else:
            qe_sym.SetupFromSPGLIB()

        qe_sym.ApplySymmetryToMatrix(stress, err_stress)

        return stress, err_stress

    def get_average_stress(self):
        """
        GET THE AVERAGE STRESS
        ======================

        This gets only the ab-initio average of the stress tensor

        .. math::

            P_{\\alpha\\beta} = \\left<P_{\\alpha\\beta}\\right>

        """
        stress = np.einsum("abc, a", self.stresses, self.rho) / np.sum(self.rho)
        qe_sym = CC.symmetries.QE_Symmetry(self.current_dyn.structure)
        qe_sym.SetupQPoint()
        qe_sym.ApplySymmetryToMatrix(stress)
        return stress


#     def get_free_energy_gradient_respect_to_dyn(self):
#         """
#         FREE ENERGY GRADIENT
#         ====================

#         Get the free energy gradient respect to the dynamical matrix.
#         The result is in [Ry/bohr^3] as the dynamical matrix are stored
#         in [Ry/bohr^2].

#         NOTE: Not working

#         .. math::

#             \\nabla_\\Phi \\mathcal F = -\\sum_{a\\mu} \\left<\\gamma_\\mu^a q_\\mu\\right>

#             \\gamma_\\mu^a = \\frac{e_\\mu^a \\nabla_\\Phi \\ln a_\\mu + \\nabla_\\Phi e_\mu^a}{\\sqrt M_a}(f_a - f^{\\Phi}_a)

#             q_\\mu = \\sum_b \\sqrt M_b e_\\mu^b (R_b - \\mathcal R_b)

#             \\nabla_\\Phi \\ln a_\\mu = \\frac{1}{2\\omega_\\mu a_\\mu} \\frac{\\partial a_\\mu}{\\partial\\omega_\\mu} \\frac{e_\\mu^a e_\\mu^b}{\\sqrt {M_aM_b}}

#             \\nabla_\\Phi e_\mu^c  =\\sum_{\\nu \\neq \\mu} \\frac{e_\\nu^a e_\\mu^b}{\\sqrt {M_aM_b} (\\omega_\\mu^2 - \\omega_\\nu^2)} e_\\nu^c


#         NOTE: it works only at gamma.


#         Return
#         ------
#             A 3Nx3N matrix. The gradient of the free energy (To be symmetrized)

#         """
#         #K_to_Ry=6.336857346553283e-06

#         #T = self.current_T
#         # TODO: TO BE TESTED


# #        # Get the mass vector
# #        _m_ = np.zeros(self.dyn_0.structure.N_atoms * 3)
# #        for i in range(self.current_dyn.structure.N_atoms):
# #            _m_[ 3*i : 3*i + 3] = self.current_dyn.structure.masses[ self.current_dyn.structure.atoms[i]]
# #
# #        _m_sqrtinv = 1 / np.sqrt(_m_)

#         # Get the frequency and polarization vector of the dynamical matrix
#         w, pols = self.current_dyn.DyagDinQ(0)


#         # Discard translations and convert in Ha units
#         not_trans = ~CC.Methods.get_translations(pols, self.current_dyn.structure.get_masses_array())
#         w = np.array(w[not_trans] / 2, dtype = np.float64)
#         pols = np.real(pols[:, not_trans])

#         #n_modes = len(w)

#         # Convert the q vector into Ha units
#         q_new = np.array(self.current_q, dtype = np.float64) * np.sqrt(2) * __A_TO_BOHR__

#         # Get the ityp variable
#         #ityp = self.current_dyn.structure.get_atomic_types()

#         # Get the mass and convert in Ha units
#         mass = np.array(self.current_dyn.structure.get_masses_array() * 2,
#                         dtype = np.float64)

#         nat = len(mass)

#         # Prepare the symmetrization
#         qe_sym = CC.symmetries.QE_Symmetry(self.current_dyn.structure)
#         qe_sym.SetupQPoint(self.current_dyn.q_tot[0])


# #        # Get the a_mu and its derivatives
# #        a_mu = np.zeros(n_modes, dtype = np.float64)
# #        da_dw = np.zeros(n_modes, dtype = np.float64)

#         # Use the fortran subroutines
# #        if T == 0:
# #            a_mu = 1 / np.sqrt(2* w)
# #            da_dw = -1 /  np.sqrt(8 * w**3)
# #        else:
# #            beta = 1 / (K_to_Ry*T)
# #            a_mu = 1 / np.sqrt( np.tanh(beta*w / 2) *2* w)
# #            da_dw = - (w*beta + np.sinh(w*beta)) / (2 * np.sqrt(2) * w**2 * (np.cosh(beta*w) - 1) * np.sqrt(np.cosh(beta*w / 2) / (np.sinh(beta*w/2) * w)))
# #
# #

#         # Print the sscha forces converted
#         print ("SCHA forces:")
#         for i in range(self.N):
#             for j in range(self.current_dyn.structure.N_atoms):
#                 print ("Conf\t%d\tAtom\t%d\t" % (i, j), self.sscha_forces[i, j, :]/ (__A_TO_BOHR__))


#         # Convert the forces in Ha / bohr units and in the same type as fortran
#         e_forces = np.array( self.forces - self.sscha_forces, dtype = np.float64, order = "F") / (2 * __A_TO_BOHR__)

#         # Get df_da
#         df_da = SCHAModules.anharmonic.get_df_da_nonav(w, w, self.current_T, pols,
#                                                        e_forces,
#                                                        q_new, mass, "stat_schappp")
#         #print np.shape(e_forces)
#         # Now get the rest of the derivative

#         df_dfc = np.zeros( np.shape(self.current_dyn.dynmats[0]), dtype = np.float64)
#         err_df_dfc = np.zeros( np.shape(self.current_dyn.dynmats[0]), dtype = np.float64)

#         # Just to do something good
#         da_dcr_mat = np.zeros( (nat * 3, nat * 3, len(w)), dtype = np.float64)

#         for x_i in range(self.current_dyn.structure.N_atoms * 3):
#             for y_i in range(x_i, self.current_dyn.structure.N_atoms * 3):
#                 da_dcr, de_dcr = SCHAModules.anharmonic.get_da_dcr_and_de_dcr(w, pols, self.current_T,
#                                                                               mass, x_i+1, y_i+1)

#                 print ("(%d, %d): DA_DCR = " % (x_i+1, y_i+1), da_dcr)
#                 da_dcr_mat[x_i, y_i, :] = da_dcr
#                 da_dcr_mat[y_i, x_i, :] = da_dcr


#                 df_dc, delta_df_dc = SCHAModules.anharmonic.get_df_dcoeff_av_new(df_da, da_dcr, e_forces,
#                                                                                  q_new, mass, de_dcr,
#                                                                                  self.rho, 1, "err_yesrho")
#                 # Fill the matrix
#                 df_dfc[x_i, y_i] = df_dc
#                 df_dfc[y_i, x_i] = df_dc

#                 err_df_dfc[x_i, y_i] = delta_df_dc
#                 err_df_dfc[y_i, x_i] = delta_df_dc

#         # Get the generator
#         ghr = np.zeros( (3*nat, 3*nat), dtype = np.float64, order = "F")
#         ghr[0,0] = 1
#         # Apply the sum rule
#         qe_sym.ImposeSumRule(ghr)
#         # Apply symmetries
#         qe_sym.SymmetrizeDynQ(ghr, self.current_dyn.q_tot[0])
#         ghr /= np.sqrt(np.trace(ghr.dot(ghr)))
#         print ("Generator:")
#         print (ghr)

#         print ("dA/dGhr = ", np.einsum("ijk, ij", da_dcr_mat, ghr) )

#         # Force the symmetrization
#         qe_sym.ImposeSumRule(df_dfc)
#         qe_sym.ImposeSumRule(err_df_dfc)
#         qe_sym.SymmetrizeDynQ(df_dfc, self.current_dyn.q_tot[0])
#         qe_sym.SymmetrizeDynQ(err_df_dfc, self.current_dyn.q_tot[0])

#         # Convert from [Ha/bohr] in [Ry/bohr]
#         df_dfc *= 2
#         err_df_dfc *=  2


# #        # Prepare the w as a matrix
# #        _w_ = np.tile(w, (n_modes, 1))
# #        # 1 / (w_mu^2 - w_nu^2)
# #        one_over_omegamunu = 1 / (_w_**2 - _w_.transpose()**2)
# #        #one_over_omegamunu *= 1 - np.eye(n_modes) # Remove the therms for mu equal to nu
# #        one_over_omegamunu[ (_w_ - _w_.transpose()) < __EPSILON__] = 0
# #
# #        #print "freqs:", w
# #        #print "w", _w_
# #        #print "one_over_omega:", one_over_omegamunu
# #
# #        # Get the derivative of the lna_mu respect to the dynamical matrix
# #        # Inner product
# #        d_lna_d_dyn = np.einsum("i, ai, bi, ci, a, b, c->abic", da_dw/(2 * w * a_mu), pols, pols, pols, _m_sqrtinv, _m_sqrtinv, _m_sqrtinv)
# #
# #        # Get the derivative respect to the polarization vector
# #        d_pol_d_dyn = np.einsum("ai,bj,ci,ji,a,b,c->abjc", pols, pols, pols, one_over_omegamunu, _m_sqrtinv, _m_sqrtinv, _m_sqrtinv)
# #
# #        #print "d_lna:", d_lna_d_dyn
# #        #print "d_pol:", d_pol_d_dyn
# #
# #        pre_sum = d_lna_d_dyn + d_pol_d_dyn
# #
# #        # Get the q vector
# #        d_F_d_dyn = np.zeros(np.shape(self.current_dyn.dynmats[0]))
# #        for i in range(self.N):
# #            # Get the displacements of the structure
# #            u_disp = self.structures[i].get_displacement(self.current_dyn.structure).reshape(3 * self.current_dyn.structure.N_atoms)
# #
# #            # Get the forces on the configuration
# #            delta_f = (self.forces[i,:,:] - self.sscha_forces[i,:,:]).reshape(3 * self.current_dyn.structure.N_atoms)
# #
# #            # Get the q vector
# #            q = np.einsum("i, ij, i", np.sqrt(_m_), pols, u_disp)
# #
# #            # Get gamma matrix
# #            gamma = np.einsum("abcd, d", pre_sum, delta_f)
# #
# #            #print "%d) delta_f = " % (i+1), delta_f
# #            #print "%d) q = " % (i+1), q
# #            #print "%d) gamma = " % (i+1), gamma
# #
# #            # Contract the gamma matrix and multiply it for the weight
# #            partial_gradient = - np.einsum("abc, c", gamma, q)
# #            d_F_d_dyn += partial_gradient * self.rho[i]
# #
# #            #print "conf %d | weight %.4e | partial gradient:" % (i, self.rho[i]), partial_gradient
# #
# #
# #        # Normalization
# #        d_F_d_dyn /= np.sum(self.rho)
#         #print "Grad:"
#         #for i in range(np.shape(d_F_d_dyn)[0]):
#         #    print " ".join(["%7.2e" % x for x in list(d_F_d_dyn[i,:])])

#         #TODO: apply symmetries

#         return df_dfc, err_df_dfc


    # def get_d3_muspace(self):
    #     r"""
    #     GET V3 IN MODE SPACE
    #     ====================

    #     This subroutine gets the d3 directly in the space of the modes.

    #     ..math::

    #         D^{(3)}_{abc} = \sum_{xyz} \frac{\Phi^{(3)}_{xyz} e_a^x e_b^y e_c^z}{\sqrt{m_x m_y m_z}}


    #     """

    #     # Be shure to have the correct units
    #     self.convert_units(UNITS_DEFAULT)

    #     supersturct = self.current_dyn.structure.generate_supercell(self.supercell)

    #     # Convert from A to Bohr the space
    #     u_disps = self.u_disps * __A_TO_BOHR__
    #     n_rand, n_modes = np.shape(u_disps)
    #     forces = (self.forces - self.sscha_forces).reshape(self.N, n_modes)  / __A_TO_BOHR__

    #     Ups = self.current_dyn.GetUpsilonMatrix(self.current_T)
    #     v_disp = u_disps.dot(Ups)

    #     # pass in the polarization space
    #     w, pols = self.current_dyn.DiagonalizeSupercell()

    #     # Discard translations
    #     trans = CC.Methods.get_translations(pols, supersturct.get_masses_array())
    #     pols = pols[:, ~trans]

    #     m = np.tile(supersturct.get_masses_array(), (3,1)).T.ravel()

    #     pol_vec = np.einsum("ab, a->ab", pols, 1 / np.sqrt(m))

    #     v_mode = v_disp.dot(pol_vec)
    #     f_mode = forces.dot(pol_vec)

    #     # Now compute the d3 as <vvf>
    #     N_eff = np.sum(self.rho)
    #     f_mode = np.einsum("ia, i->ia", f_mode, self.rho)
    #     d3_noperm = np.einsum("ia,ib,ic->abc", v_mode, v_mode, f_mode)
    #     d3_noperm /= -N_eff # there is a minus

    #     # Apply the permuatations
    #     d3 = d3_noperm.copy()
    #     d3 += np.einsum("abc->acb", d3_noperm)
    #     d3 += np.einsum("abc->bac", d3_noperm)
    #     d3 += np.einsum("abc->bca", d3_noperm)
    #     d3 += np.einsum("abc->cab", d3_noperm)
    #     d3 += np.einsum("abc->cba", d3_noperm)
    #     d3 /= 6

    #     # TODO: symmetrize

    #     return d3


    # def get_v3_realspace(self):
    #     """
    #     This is a testing function that computes the V3 matrix in real space:

    #     ..math::

    #         \\Phi^{(3)}_{xyz} = - \sum_{pq} \\Upsilon_{xp}\\Upsilon_{yq} \\left<u_pu_q f_z\\\right>
    #     """

    #     nat_sc = self.structures[0].N_atoms
    #     Ups = self.current_dyn.GetUpsilonMatrix(self.current_T)
    #     f2 = np.reshape(self.forces - self.sscha_forces, (self.N, 3 * nat_sc))

    #     # Get the average <uuf>
    #     t1 = time.time()
    #     N_eff = np.sum(self.rho)
    #     uuf = np.einsum("ix,iy,iz,i", self.u_disps, self.u_disps, f2, self.rho)
    #     uuf /= N_eff
    #     t2 = time.time()

    #     print("Time elapsed to compute <uuf>:", t2-t1, "s")

    #     # Get the v3
    #     v3 = - np.einsum("xp,yq,pqz->xyz", Ups, Ups, uuf) * __A_TO_BOHR__
    #     # Symmetrize
    #     #v3 = np.einsum("xyz,xzy,yxz,yzx,zxy,zyx->xyz", v3, v3, v3, v3, v3, v3) / 6
    #     v3 -=  np.einsum("xp,yq,pqz->xzy", Ups, Ups, uuf) * __A_TO_BOHR__
    #     v3 -=  np.einsum("xp,yq,pqz->zyx", Ups, Ups, uuf) * __A_TO_BOHR__
    #     v3 -=  np.einsum("xp,yq,pqz->yxz", Ups, Ups, uuf)* __A_TO_BOHR__
    #     v3 -=  np.einsum("xp,yq,pqz->zxy", Ups, Ups, uuf)* __A_TO_BOHR__
    #     v3 -=  np.einsum("xp,yq,pqz->yzx", Ups, Ups, uuf)* __A_TO_BOHR__
    #     v3 /= 6
    #     t3 = time.time()
    #     print("Time elapsed to compute v3:", t3-t1, "s")
    #     return v3

    def get_odd_realspace(self):
        """
        This is a testing function to compute the odd3 correction
        using the real space v3 (similar to the raffaello first implementation)
        """

        warnings.warn('TESTING FUNCTION! DO NOT USE FOR PRODUCTION (use get_free_energy_hessian)')
        # Get the dynamical matrix in the supercell
        super_dyn = self.current_dyn.GenerateSupercellDyn(self.supercell)
        w_sc, pols_sc = super_dyn.DyagDinQ(0)

        # Remove translations
        no_trans_mask = ~CC.Methods.get_translations(pols_sc, super_dyn.structure.get_masses_array())
        w_sc = w_sc[no_trans_mask]
        pols_sc = pols_sc[:, no_trans_mask]

        # Get phi3
        phi3 = self.get_v3_realspace()

        # Get Gmunu
        Gmunu = super_dyn.GetGmunu(self.current_T)

        # Divide the polarization vectors by the mass
        nat_sc = super_dyn.structure.N_atoms
        epol = pols_sc.copy()
        m = super_dyn.structure.get_masses_array()
        for x in range(nat_sc):
            epol[3*x : 3*x + 3, :] = pols_sc[3*x : 3*x + 3, :] / np.sqrt(m[x])

        first_part = np.einsum("xab,ij,ai,bj->xij", phi3, Gmunu, epol, epol)
        second_part = np.einsum("ci,dj,cdy->ijy", epol, epol, phi3)
        odd_correction = np.einsum("xij, ijy->xy", first_part, second_part)

        fakedyn = super_dyn.Copy()
        fakedyn.dynmats[0] = odd_correction
        fakedyn.save_qe("odd_new")
        return super_dyn.dynmats[0] + odd_correction


    # def get_v3_qspace(self, q, k):
    #     r"""
    #     GET THE PHONON-PHONON SCATTERING ELEMENT
    #     ========================================

    #     This subroutine computes the 3-body phonon-phonon scatternig within the sscha.
    #     It evaluates the vertex where the q phonon splits in a q+k and -k phonon:

    #               /---> q + k
    #        q ____/
    #              \
    #               \---> -k


    #     This computes v3 on the fly in real space.

    #     .. math ::

    #         V^3_{abc} (q, -q-k, k)

    #     Where :math:`a`, :math:`b` and :math:`c` are the atomic indices in the unit cell.

    #     Parameters
    #     ----------
    #         q : ndarray(size = 3, dtype = float)
    #             The q vector for the v3 compuation V3(q, -q-k, k).
    #         k : ndarray(size = 3, dtype = float)
    #             The k vector for the v3 computation V3(q, -q-k, k).

    #     Returns
    #     -------
    #         v3 : ndarray( size = (3*nat, 3*nat, 3*nat), dtype = np.complex128)
    #             The 3-rank tensor vertext V3(q, -q-k, k) of the phonon-phonon scattering
    #     """

    #     # Define the q vectors
    #     q1 = -q -k
    #     q2 = k

    #     superdyn = self.current_dyn.GenerateSupercellDyn(self.supercell)
    #     superstruc = superdyn.structure
    #     ups_mat = np.real(superdyn.GetUpsilonMatrix(self.current_T))

    #     # Get Upsilon dot u
    #     vs = self.u_disps.dot(ups_mat) * __A_TO_BOHR__

    #     # Get the corrispondance between unit cell and super cell
    #     itau = superdyn.structure.get_itau(self.current_dyn.structure) - 1
    #     nat_sc = superdyn.structure.N_atoms
    #     nat = self.current_dyn.structure.N_atoms
    #     struct = self.current_dyn.structure

    #     D3 = np.zeros( (3*nat, 3*nat, 3*nat), dtype = np.complex128)
    #     N_eff = np.sum(self.rho)
    #     fc = np.zeros((3,3,3), dtype = np.float64)
    #     for i in range(nat_sc):
    #         i_uc = itau[i]

    #         # The forces and displacement along this atom
    #         v_i = vs[:, 3*i:3*i+3]
    #         f_i = self.forces[:, i, :] - self.sscha_forces[:, i, :]
    #         f_i /= __A_TO_BOHR__
    #         for j in range(nat_sc):
    #             j_uc = itau[j]

    #             R1 = superstruc.coords[i, :] - struct.coords[i_uc, :]
    #             R1 -= superstruc.coords[j, :] - struct.coords[j_uc, :]
    #             q1dotR = q1.dot(R1)

    #             # Forces and displacement along this atom
    #             v_j = vs[:, 3*j:3*j+3]
    #             f_j = self.forces[:, j, :] - self.sscha_forces[:, j, :]
    #             f_j /= __A_TO_BOHR__


    #             for k in range(nat_sc):
    #                 k_uc = itau[k]

    #                 R2 = superstruc.coords[i, :] - struct.coords[i_uc, :]
    #                 R2 -= superstruc.coords[k, :] - struct.coords[k_uc, :]
    #                 q2dotR = q2.dot(R2)

    #                 # Forces and displacement along this atom
    #                 v_k = vs[:, 3*k:3*k+3]
    #                 f_k = self.forces[:, k, :] - self.sscha_forces[:, k, :]
    #                 f_k /= __A_TO_BOHR__

    #                 fc[:,:] = np.einsum("ia,ib,ic,i", v_i, v_j, f_k, self.rho)
    #                 fc += np.einsum("ia,ib,ic,i", v_i, f_j, v_k, self.rho)
    #                 fc += np.einsum("ia,ib,ic,i", f_i, v_j, v_k, self.rho)
    #                 fc /= 3*N_eff
    #                 D3[3*i_uc: 3*i_uc+3, 3*j_uc: 3*j_uc+3, 3*k_uc : 3*k_uc+3] += fc * np.exp(-1j* q1dotR - 1j*q2dotR)


    #     return D3


    # def get_dynamical_bubble(self, q, w, smearing = 1e-5):
    #     r"""
    #     GET THE DYNAMICAL BUBBLE SELF ENERGY
    #     ====================================

    #     This function returns the dynamical bubble self-energy:

    #     .. math::

    #         \Sigma_{af}(q, w) = \sum_{q'q''}\sum_{bc,\mu\nu} D^{(3)}_{abc} \left(-\frac 1 2 \chi_{\mu\nu}(\omega, q', q'')\right) \frac{e_\nu^b e_\mu^c e_\nu^d e_\mu^e}{\sqrt{M_bM_cM_dM_e}} D^{(3)}_{def}


    #     NOTE: The integral in the q space is performed over the mesh grid given by the supercell.


    #     Parameters
    #     ----------
    #         q : vector
    #             The q vector to compute the dynamical self energy
    #         w : float or array
    #             The frequency(ies) to compute the dynamical self-energy

    #     Results
    #     -------
    #         Sigma : ndarray(size = (3*nat, 3*nat), dtype = np.complex128)
    #             The dynamical self energy. Note it could be a list of Sigma
    #             if the provided frequency is an array
    #     """


    #     # Perform the summation over the allowed q points
    #     q_list = self.current_dyn.q_tot

    #     bg = CC.Methods.get_reciprocal_vectors(self.current_dyn.structure.unit_cell)
    #     m = self.current_dyn.structure.get_masses_array()

    #     nat = self.current_dyn.structure.N_atoms

    #     # Extend m to 3*nat
    #     # This is a numpy hack: tile creates a replica matrix of m (3xN_nat)
    #     # .T: makes a transposition to N_nat x 3 and ravel convert it in a 1d array
    #     m = np.tile(m, (3,1)).T.ravel()
    #     minvsqrt = 1 / np.sqrt(m)

    #     # Check how many frequencies has been provided
    #     N_w = 1
    #     try:
    #         N_w = len(w)
    #     except:
    #         pass

    #     # Initialize the bubble self energy
    #     sigma = np.zeros((3*nat, 3*nat), dtype = np.complex128)
    #     if N_w > 1:
    #         sigmas = [sigma.copy() for x in range(N_w)]
    #     for ik, k in enumerate(q_list):
    #         k1 = -q -k

    #         # Get the v3
    #         d3_1 = self.get_v3_qspace(k1, k)
    #         print ("Sum of v3:", np.sum(d3_1))

    #         # Get the phonon-propagator
    #         if N_w > 1:
    #             bubbles = []
    #             for i in range(N_w):
    #                 bubbles.append( self.current_dyn.get_phonon_propagator(w[i], self.current_T, k1, k, smearing))
    #         else:
    #             bubble = self.current_dyn.get_phonon_propagator(w, self.current_T, k1, k, smearing)

    #         # Get the index of k1 to extract the polarization vectors
    #         k1_dists = [CC.Methods.get_min_dist_into_cell(bg, k1, x) for x in q_list]
    #         k1_i = np.argmin(k1_dists)

    #         wk, polk = self.current_dyn.DyagDinQ(ik)
    #         wk1, polk1 = self.current_dyn.DyagDinQ(k1_i)

    #         # Get |e><e| / sqrt(m_a m_b)
    #         e_mat = np.einsum("am,bn, a, b->abmn", polk1, polk, minvsqrt, minvsqrt)

    #         # Convert the d3 in the mu basis
    #         d3_mubasis = np.einsum("abc, bcmn -> amn", d3_1, e_mat)

    #         # Compute the bubble
    #         if N_w > 1:
    #             for i in range(N_w):
    #                 sigmas[i] -= np.einsum("amn, mn, bmn->ab", d3_mubasis, bubbles[i], np.conj(d3_mubasis)) / 2
    #         else:
    #             sigma -= np.einsum("amn, mn, bmn->ab", d3_mubasis, bubble, np.conj(d3_mubasis)) / 2

    #     if N_w > 1:
    #         return sigmas
    #     return sigma


    def get_free_energy_hessian(self, include_v4 = False, get_full_hessian = True, verbose = False, \
        use_symmetries = True, return_d3 = False):
        """
        GET THE FREE ENERGY ODD CORRECTION
        ==================================

        This subroutines computes the odd correction
        to the free energy hessian using the fortran subroutines, as describe in the
        Bianco paper ...

        The calculation is performed in the supercell

        Parameters
        ----------
            include_v4 : bool
                If True we include the fourth order force constant matrix.
                This requires a lot of memory
            get_full_hessian : bool
                If True the full hessian matrix is returned, if false, only the correction to
                the SSCHA dynamical matrix is returned.
            verbose : bool
                If true, the third order force constant tensor is written in output [Ha/bohr^3 units].
                This can be used to interpolate the result on a bigger mesh with cellconstructor.
            use_symmetries : bool
                If true, the d3 and d4 are symmetrized in real space.
                It requires that spglib is installed to detect symmetries in the supercell correctly.
            return_d3 : bool
                If true, returns also the tensor of three phonon scattering.

        Returns
        -------
            phi_sc : Phonons()
                The dynamical matrix of the free energy hessian in (Ry/bohr^2)
            d3 : ndarray (size = (3*nat_sc, 3*nat_sc, 3*nat_sc), Optional
                Return the three-phonon-scattering tensor (in Ry atomic units).
                Only if return_d3 is True.
        """
        # For now the v4 is not implemented
        #     if include_v4:
        #         ERROR_MSG = """
        # Error, the v4 computation has not yet been implemented.
        # """
        #         raise NotImplementedError(ERROR_MSG)

        # Convert anything into the Ha units
        # This is needed for the Fortran subroutines
        self.convert_units(UNITS_HARTREE)

        # Get the dynamical matrix in the supercell
        dyn_supercell = self.current_dyn.GenerateSupercellDyn(self.supercell)
        w, pols = dyn_supercell.DyagDinQ(0)
        a = SCHAModules.thermodynamic.w_to_a(w, self.current_T)


        n_modes = len(w)
        nat_sc = int(np.shape(pols)[0] / 3)

        # Get the polarization vectors in the correct format
        new_pol = np.zeros( (nat_sc, n_modes, 3), dtype = np.double)
        for i in range(nat_sc):
            for j in range(n_modes):
                new_pol[i, j, :] = pols[3*i : 3*(i+1), j]


        # Get the translational modes
        if not self.ignore_small_w:
            trans = CC.Methods.get_translations(pols, dyn_supercell.structure.get_masses_array())
        else:
            trans = np.abs(w) < CC.Phonons.__EPSILON_W__


        # Get the atomic types
        ityp = dyn_supercell.structure.get_ityp() + 1 #Py to Fortran indexing
        n_typ = len(self.current_dyn.structure.masses)

        amass = np.zeros(n_typ, dtype = np.double)

        for at_type in self.current_dyn.structure.masses:
            index = ityp[self.current_dyn.structure.atoms.index(at_type)] - 1
            amass[index] = self.current_dyn.structure.masses[at_type]

        # Get the forces and conver in the correct units
        f = (self.forces - self.sscha_forces)# * Bohr
        u = self.u_disps.reshape((self.N, nat_sc, 3), order = "C") #/ Bohr

        log_err = "err_yesrho"

        # Lets call the Fortran subroutine to compute the v3
        if verbose:
            print ("Going into d3")
        d3 = SCHAModules.get_v3(a, new_pol, trans, amass, ityp,
                                f, u, self.rho, log_err)
        if verbose:
            print("Outside d3")


        # Symmetrize the d3
        if use_symmetries:
            if verbose:
                print("Symmetrizing the d3")
                np.save("d3_realspace_nosym.npy", d3)
            qe_sym = CC.symmetries.QE_Symmetry(dyn_supercell.structure)
            qe_sym.SetupFromSPGLIB()
            qe_sym.ApplySymmetryToTensor3(d3)

        if verbose:
            print("Saving the third order force constants as d3_realspace_sym.npy [Ha units]")
            np.save("d3_realspace_sym.npy", d3)

        # Check if the v4 must be included
        if include_v4:
            print("Computing the v4, this requires some time...")
            t1 = time.time()
            d4 = SCHAModules.get_v4(a, new_pol, trans, amass, ityp, \
                f, u, self.rho, log_err)
            t2 = time.time()
            print("Time elapsed to compute the v4: {} s".format(t2-t1))

            # Symmetrize the v4
            if use_symmetries:
                qe_sym = CC.symmetries.QE_Symmetry(dyn_supercell.structure)
                qe_sym.SetupFromSPGLIB()
                qe_sym.ApplySymmetryToTensor4(d4)

            if verbose: print("Inside odd straight")
            phi_sc_odd = SCHAModules.get_odd_straight_with_v4(a, w, new_pol, trans, \
                amass, ityp, self.current_T, d3, d4)
            if verbose : print("Outside odd straight")
        else:
            # Only v3
            # Get the odd correction (In Ha/bohr^2)
            if verbose:
                print ("Inside odd straight")
                print (" A = ", a)
                print (" W = ", w)
                print (" TRANS = ", trans)
                print (" AMASS = ", amass)
                print (" ITYP = ", ityp)
                print (" T = ", self.current_T)
            phi_sc_odd = SCHAModules.get_odd_straight(a, w, new_pol, trans, amass, ityp,
                                                    self.current_T, d3)

            if verbose:
                print ("Outside odd straight.")
                print ("Saving the odd correction (Ha) as phi_odd.npy")
                np.save("phi_odd.npy", phi_sc_odd)

                # Try to save this matrix
                dyn_supercell.dynmats[0] = phi_sc_odd
                dyn_supercell.save_qe("SupercellOddDynHa")



        # Lets fourier transform
        dynq_odd = CC.Phonons.GetDynQFromFCSupercell(phi_sc_odd, np.array(self.current_dyn.q_tot),
                                                     self.current_dyn.structure, dyn_supercell.structure)


        # Convert back the ensemble in Default units
        self.convert_units(UNITS_DEFAULT)
        dynq_odd *= 2 # Ha/bohr^2 -> Ry/bohr^2

        # Generate the Phonon structure by including the odd correction
        dyn_hessian = self.current_dyn.Copy()
        for iq in range(len(self.current_dyn.q_tot)):
            if get_full_hessian:
                dyn_hessian.dynmats[iq] = self.current_dyn.dynmats[iq] + dynq_odd[iq, :, :]
            else:
                dyn_hessian.dynmats[iq] = dynq_odd[iq, :, :]


        if return_d3:
            return dyn_hessian, d3* 2.0 # Ha to Ry
        return dyn_hessian



    def compute_ensemble(self, calculator, compute_stress = True, stress_numerical = False,
                         cluster = None, verbose = True):
        """
        GET ENERGY AND FORCES
        =====================

        This is the generic function to compute forces and stresses.
        It can be used both with clusters, and with simple ase calculators

        Paramters
        ---------
            calculator:
                The ase calculator
            compute_stress: bool
                If true compute the stress
            stress_numerical : bool
                Compute the stress tensor with finite difference,
                this is not possible with clusters
            cluster: Cluster, optional
                The cluster in which to send the calculation.
                If None the calculation is performed on the same computer of
                the sscha code.
        """


        # Check if the calculator is a cluster
        is_cluster = False
        if not cluster is None:
            is_cluster = True

        # Check consistency
        if stress_numerical and is_cluster:
            raise ValueError("Error, stress_numerical is not implemented with clusters")

        # Check if not all the calculation needs to be done
        n_calcs = np.sum( self.force_computed.astype(int))
        computing_ensemble = self

        if compute_stress:
            self.has_stress = True

        # Check wheter compute the whole ensemble, or just a small part
        should_i_merge = False
        if n_calcs != self.N:
            should_i_merge = True
            computing_ensemble = self.get_noncomputed()
            self.remove_noncomputed()

        if is_cluster:
            print("BEFORE COMPUTING:", self.all_properties)
            cluster.compute_ensemble(computing_ensemble, calculator, compute_stress)

        else:
            computing_ensemble.get_energy_forces(calculator, compute_stress, stress_numerical, verbose = verbose)

        if should_i_merge:
            # Remove the noncomputed ensemble from here, and merge
            self.merge(computing_ensemble)

        print('ENSEMBLE ALL PROPERTIES:', self.all_properties)

    def merge(self, other):
        """
        MERGE TWO ENSEMBLES
        ===================

        This function will merge two ensembles together.

        Parameters
        ----------
            other : Ensemble()
                Another ensemble to be merge with. It must be generated by the same dynamical matrix
                as this one, otherwise wired things will happen.
        """

        self.N += other.N
        self.forces = np.concatenate( (self.forces, other.forces), axis = 0)
        self.stresses = np.concatenate( (self.stresses, other.stresses), axis = 0)
        self.structures += other.structures
        self.u_disps = np.concatenate((self.u_disps, other.u_disps), axis = 0)
        self.xats = np.concatenate((self.xats, other.xats), axis = 0)
        self.energies = np.concatenate( (self.energies, other.energies))

        self.stress_computed = np.concatenate( (self.stress_computed, other.stress_computed))
        self.force_computed = np.concatenate( (self.force_computed, other.force_computed))
        self.all_properties += other.all_properties


        self.sscha_forces = np.concatenate( (self.sscha_forces, other.sscha_forces), axis = 0)
        self.sscha_energies = np.concatenate( (self.sscha_energies, other.sscha_energies))

        self.rho = np.concatenate( (self.rho, other.rho))

        # Now update everything
        self.update_weights(self.current_dyn, self.current_T)


    def split(self, split_mask):
        """
        SPLIT THE ENSEMBLE
        ==================

        This method will return an ensemble with only the configurations matched by the split_mask array.
        NOTE: The original ensemble will remain untouched.

        Parameters
        ----------
            split_mask : ndarray(size = self.N, dtype = bool)
                A mask array. It must be of the same size of the number of configurations,
                and contain a True or False if you want that the corresponding configuration to be included in the
                splitted ensemble

        Results
        -------
            splitted_ensemble : Ensemble()
                An ensemble tath will contain only the configurations in the split mask.
        """

        structs = [self.structures[x] for x in np.arange(len(split_mask))[split_mask]]

        N = np.sum(split_mask.astype(int))
        ens = Ensemble(self.dyn_0, self.T0, self.dyn_0.GetSupercell())
        ens.init_from_structures(structs)
        ens.force_computed[:] = self.force_computed[split_mask]
        ens.stress_computed[:] = self.stress_computed[split_mask]
        ens.energies[:] = self.energies[split_mask]
        ens.forces[:, :, :] = self.forces[split_mask, :, :]
        ens.has_stress = self.has_stress
        ens.ignore_small_w = self.ignore_small_w
        if self.has_stress:
            ens.stresses[:, :, :] = self.stresses[split_mask, :, :]

        ens.update_weights(self.current_dyn, self.current_T)

        ens.all_properties = [self.all_properties[x] for x in np.arange(len(split_mask))[split_mask]]

        return ens


    def remove_noncomputed(self):
        """
        Removed all the incomplete calculation from the ensemble.
        It may be used to run a minimization even if the ensemble was not completely calculated.
        """

        good_mask = self.force_computed
        if self.has_stress:
            good_mask = good_mask & self.stress_computed

        self.N = np.sum( good_mask.astype(int))
        self.forces = self.forces[good_mask, :, :]
        self.sscha_forces = self.sscha_forces[good_mask, :, :]
        self.stresses = self.stresses[good_mask, :, :]
        self.energies = self.energies[good_mask]
        self.sscha_energies = self.sscha_energies[good_mask]
        self.xats = self.xats[good_mask, :, :]
        self.u_disps = self.u_disps[good_mask, :]

        self.structures = [self.structures[x] for x in np.arange(len(good_mask))[good_mask]]
        self.all_properties = [self.all_properties[x] for x in np.arange(len(good_mask))[good_mask]]


        self.rho = self.rho[good_mask]

        # Check everything and update the weights
        self.update_weights(self.current_dyn, self.current_T)

    def get_noncomputed(self):
        """
        Get another ensemble with only the non computed configurations.
        This may be used to resubmit only the non computed values
        """

        non_mask = ~self.force_computed
        if self.has_stress:
            non_mask = non_mask & (~self.stress_computed)

        return self.split(non_mask)

    def get_energy_forces(self, ase_calculator, compute_stress = True, stress_numerical = False, skip_computed = False, verbose = False):
        """
        GET ENERGY AND FORCES FOR THE CURRENT ENSEMBLE
        ==============================================

        This subroutine uses the ase calculator to compute the abinitio energies and forces
        of the self ensemble.
        This subroutine requires to have ASE installed and properly configured to
        interface with your favourite ab-initio software.


        Parameters
        ----------
            ase_calculator : ase.calculator
                The ASE interface to the calculator to run the calculation.
                also a CellConstructor calculator is accepted
            compute_stress : bool
                If true, the stress is requested from the ASE calculator. Be shure
                that the calculator you provide supports stress calculation
            stress_numerical : bool
                If the calculator does not support stress, it can be computed numerically
                by doing finite differences.
            skip_computed : bool
                If true the configurations already computed will be skipped.
                Usefull if the calculation crashed for some reason.

        """

        # Setup the calculator for each structure
        parallel = False
        if __MPI__:
            comm = MPI.COMM_WORLD
            size = comm.Get_size()
            rank = comm.Get_rank()

            if size > 1:
                parallel = True
                # Broad cast to all the structures
                structures = comm.bcast(self.structures, root = 0)
                nat3 = comm.bcast(self.current_dyn.structure.N_atoms* 3* np.prod(self.supercell), root = 0)
                N_rand = comm.bcast(self.N, root=0)


                #if not Parallel.am_i_the_master():
                #    self.structures = structures
                #    self.init_from_structures(structures) # Enforce all the ensembles to have the same structures

                # Setup the label of the calculator
                #ase_calculator = comm.bcast(ase_calculator, root = 0)   # This broadcasting seems causing some issues on some fortran codes called by python (which may interact with MPI)
                ase_calculator.set_label("esp_%d" % rank) # Avoid overwriting the same file

                compute_stress = comm.bcast(compute_stress, root = 0)


                # Check if the parallelization is correct
                if N_rand % size != 0:
                    raise ValueError("Error, for paralelization the ensemble dimension must be a multiple of the processors")

        if not parallel:
            size = 1
            rank = 0
            structures = self.structures
            nat3 = self.current_dyn.structure.N_atoms* 3 * np.prod(self.supercell)
            N_rand = self.N

        # Only for the master

        # Prepare the energy, forces and stress array
        # TODO: Correctly setup the number of energies here


        # If an MPI istance is running, split the calculation
        tot_configs = N_rand // size
        remainer = N_rand % size

        if rank < remainer:
            start = rank * (tot_configs + 1)
            stop = start + tot_configs + 1
        else:
            start = rank * tot_configs + remainer
            stop = start + tot_configs

        num_confs = stop - start

        energies = np.zeros( num_confs, dtype = np.float64)
        forces = np.zeros( ( num_confs) * nat3 , dtype = np.float64)
        if compute_stress:
            stress = np.zeros( num_confs * 9, dtype = np.float64)

        if rank == 0:
            total_forces = np.zeros( N_rand * nat3, dtype = np.float64)
            total_stress = np.zeros( N_rand * 9, dtype = np.float64)
        else:
            total_forces = np.empty( N_rand * nat3, dtype = np.float64)
            total_stress = np.empty( N_rand * 9, dtype = np.float64)

        i0 = 0
        for i in range(start, stop):

            # Avoid performing this calculation if already done
            if skip_computed:
                if self.force_computed[i]:
                    if compute_stress:
                        if self.stress_computed[i]:
                            continue
                    else:
                        continue


            struct = structures[i]
            #atms = struct.get_ase_atoms()

            # Setup the ASE calculator
            #atms.set_calculator(ase_calculator)


            # Print the status
            if Parallel.am_i_the_master() and verbose:
                print ("Computing configuration %d out of %d (nat = %d)" % (i+1, stop, struct.N_atoms))
                sys.stdout.flush()

            # Avoid for errors
            run = True
            count_fails = 0
            while run:
                try:
                    results = CC.calculators.get_results(ase_calculator, struct, get_stress = compute_stress)
                    energy = results["energy"] / Rydberg # eV => Ry
                    forces_ = results["forces"] / Rydberg

                    if compute_stress:
                        stress[9*i0 : 9*i0 + 9] = -results["stress"].reshape(9)* Bohr**3 / Rydberg
                    #energy = atms.get_total_energy() / Rydberg # eV => Ry
                    # Get energy, forces (and stress)
                    #energy = atms.get_total_energy() / Rydberg # eV => Ry
                    #forces_ = atms.get_forces() / Rydberg # eV / A => Ry / A
                    #if compute_stress:
                    #    if not stress_numerical:
                    #        stress[9*i0 : 9*i0 + 9] = -atms.get_stress(False).reshape(9) * Bohr**3 / Rydberg  # ev/A^3 => Ry/bohr
                    #    else:
                    #        stress[9*i0 : 9*i0 + 9] = -ase_calculator.calculate_numerical_stress(atms, voigt = False).ravel()* Bohr**3 / Rydberg

                    # Copy into the ensemble array
                    energies[i0] = energy
                    forces[nat3*i0 : nat3*i0 + nat3] = forces_.reshape( nat3 )
                    run = False
                except:
                    print ("Rerun the job %d" % i)
                    count_fails += 1
                    if count_fails >= 5:
                        run = False
                        struct.save_scf("error_struct.scf")
                        sys.stderr.write("Error in the ASE calculator for more than 5 times\n     while computing 'error_struct.scf'")
                        raise



            i0 += 1





        # Collect all togheter

        if parallel:
            comm.Allgather([energies, MPI.DOUBLE], [self.energies, MPI.DOUBLE])
            comm.Allgather([forces, MPI.DOUBLE], [total_forces, MPI.DOUBLE])

            if compute_stress:
                comm.Allgather([stress, MPI.DOUBLE], [total_stress, MPI.DOUBLE])


            #self.update_weights(self.current_dyn, self.current_T)
            CC.Settings.barrier()


        else:
            self.energies = energies
            total_forces = forces
            if compute_stress:
                total_stress = stress

        # Reshape the arrays
        self.forces[:, :, :] = np.reshape(total_forces, (N_rand, self.current_dyn.structure.N_atoms*np.prod(self.supercell), 3), order = "C")
        self.force_computed[:] = True

        if compute_stress:
            self.stresses[:,:,:] = np.reshape(total_stress, (N_rand, 3, 3), order = "C")
            self.has_stress = True
            self.stress_computed[:] = True
        else:
            self.has_stress = False<|MERGE_RESOLUTION|>--- conflicted
+++ resolved
@@ -1923,14 +1923,9 @@
         """
 
         t1 = time.time()
-<<<<<<< HEAD
-        supercell_dyn = self.current_dyn.GenerateSupercellDyn(self.supercell)
-
-=======
         super_struct = self.current_dyn.structure.generate_supercell(self.supercell)
         #supercell_dyn = self.current_dyn.GenerateSupercellDyn(self.supercell)
         
->>>>>>> 8cf3d2a5
         # Dyagonalize
         w, pols = self.current_dyn.DiagonalizeSupercell()#supercell_dyn.DyagDinQ(0)
 
@@ -1939,15 +1934,9 @@
         else:
             trans = np.abs(w) < CC.Phonons.__EPSILON_W__
 
-<<<<<<< HEAD
-        ityp = supercell_dyn.structure.get_ityp() + 1 # Py to fortran convertion
-        mass = np.array(list(supercell_dyn.structure.masses.values()))
-
-=======
         ityp = super_struct.get_ityp() + 1 # Py to fortran convertion
         mass = np.array(list(super_struct.masses.values()))
         
->>>>>>> 8cf3d2a5
         log_err = "err_yesrho"
 
         mass *= 2
