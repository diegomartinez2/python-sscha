--- conflicted
+++ resolved
@@ -40,7 +40,6 @@
 
 
 import SCHAModules
-<<<<<<< HEAD
 
 _SSCHA_ODD_ = False 
 try:
@@ -49,9 +48,6 @@
 except:
     _SSCHA_ODD_ = False 
 
-=======
-#import sscha_HP_odd
->>>>>>> bf0a9f14
 
 # Try to load the parallel library if any
 try:
@@ -159,16 +155,13 @@
         # A flag that memorize if the ensemble has also the stresses
         self.has_stress = False
 
-<<<<<<< HEAD
         # A flag for each configuration that check if it possess a force and a stress
         self.force_computed = None 
         self.stress_computed = None
-=======
+        
         # Adding new quantity to speed up the minimization step
         self.original_v = np.zeros(self.N)
-	
-        
->>>>>>> bf0a9f14
+
 
     def convert_units(self, new_units):
         """
@@ -427,7 +420,8 @@
             
             # Setup the sscha energies and forces
             t1 = time.time()
-            energy, force = self.dyn_0.get_energy_forces(structure, supercell = self.supercell, real_space_fc=super_fc)
+            forces,self.sscha_energies = SCHAModules.harmonic.update(super_fc,self.u_disps,Nat_sc,self.N)
+	          self.sscha_forces = forces.reshape(self.N,Nat_sc,3)
             t2 = time.time()
             total_t_for_sscha_ef += t2 - t1
             
@@ -444,9 +438,6 @@
 #            print "NORMAL = ", self.dyn_0.dynmats[0].dot(u_disp)
 #            print "INVERSE = ", self.dyn_0.dynmats[0].dot(-u_disp)
                 
-            
-            self.sscha_energies[i] = energy 
-            self.sscha_forces[i,:,:] = force
         
         if verbose:
             print( "[LOAD ENSEMBLE]: time elapsed for the cycle over the configurations:", time.time() - t_before_for)
@@ -499,11 +490,8 @@
 
             
         
-<<<<<<< HEAD
-    def save(self, data_dir, population, use_alat = False):
-=======
-    def save(self, data_dir, population,save_sscha=False):
->>>>>>> bf0a9f14
+
+    def save(self, data_dir, population, use_alat = False, save_sscha = False):
         """
         SAVE THE ENSEMBLE
         =================
@@ -575,13 +563,15 @@
             # Save the stress tensors if any
             if self.has_stress and self.stress_computed[i]:
                 np.savetxt("%s/pressures_population%d_%d.dat" % (data_dir, population, i+1), self.stresses[i,:,:])
+        
         if save_sscha:
+            #Save SSCHA energies and forces
             np.savetxt("%s/sscha_energies_supercell_population%d.dat" % (data_dir, population), self.sscha_energies )
             for i in xrange(self.N):
                 np.savetxt("%s/sscha_forces_population%d_%d.dat" % (data_dir, population, i+1), self.sscha_forces[i,:,:]) 
         
 
-    def save_bin(self, data_dir, population_id = 1,save_sscha=False):
+    def save_bin(self, data_dir, population_id = 1, save_sscha = False):
 
         """
         FAST SAVE OF THE ENSEMBLE
@@ -599,18 +589,11 @@
                 The id of the population. This can be used to save
                 several ensembles in the same data_dir
         """
-<<<<<<< HEAD
 
         # Check if the data dir exists
         if not os.path.exists(data_dir):
             os.makedirs(data_dir)
-=======
-        # Check if the given data_dir is a real directory
-        if os.path.exists(data_dir) and not os.path.isdir(data_dir):
-            raise IOError("Error, the given data_dir %s is not a valid directory." % data_dir)
-        if not os.path.exists(data_dir):
-            os.mkdir(data_dir)
->>>>>>> bf0a9f14
+
         
         # Remove the tailoring slash if any
         if data_dir[-1] == "/":
@@ -628,15 +611,12 @@
         self.dyn_0.save_qe("%s/dyn_gen_pop%d_" % (data_dir, population_id))
 	
         if save_sscha:
+            #Save SSCHA energies and forces
             np.save("%s/sscha_energies_supercell_population%d.npy" % (data_dir, population_id), self.sscha_energies)
             np.save("%s/sscha_forces_pop%d.npy" % (data_dir,population_id), self.sscha_forces)
         
-<<<<<<< HEAD
-    def load_bin(self, data_dir, population_id = 1, avoid_loading_dyn = False):
-=======
-        
-    def load_bin(self, data_dir, population_id = 1, avoid_loading_dyn = False,load_sscha=False):
->>>>>>> bf0a9f14
+
+    def load_bin(self, data_dir, population_id = 1, avoid_loading_dyn = False, load_sscha = False):
         """
         LOAD THE BINARY ENSEMBLE
         ========================
@@ -695,12 +675,8 @@
         else:
             self.sscha_energies = np.zeros(self.N, dtype = np.float64)
             self.sscha_forces = np.zeros( (self.N, Nat_sc, 3), order = "F", dtype = np.float64)
-            for i in xrange(self.N):
-                energy, force = self.dyn_0.get_energy_forces(self.structures[i], supercell = self.supercell, 
-                                                         real_space_fc=super_fc)
-            
-                self.sscha_energies[i] = energy
-                self.sscha_forces[i, :, :] = force
+            forces,self.sscha_energies = SCHAModules.harmonic.update(super_fc,self.u_disps,Nat_sc,self.N)
+	          self.sscha_forces = forces.reshape(self.N,Nat_sc,3)
 
 
         # Setup the initial weights
@@ -711,7 +687,7 @@
         self.q_start = CC.Manipulate.GetQ_vectors(self.structures, dyn_supercell, self.u_disps)
         self.current_q = self.q_start.copy()
 
-    def init_from_structures(self, structures):
+    def init_from_structures(self, structures, compute_disps = True):
         """
         Initialize the ensemble from the given list of structures
 
@@ -719,6 +695,8 @@
         ----------
             structures : list of structures
                 The list of structures used to initialize the ensemble
+            compute_disps : bool
+                Activate it if you did not store the displacements before (slower) 
         """
 
         # Perform the standard initialization
@@ -731,7 +709,7 @@
         self.sscha_energies = np.zeros( ( self.N), dtype = np.float64)
         self.sscha_forces = np.zeros((self.N, Nat_sc, 3), dtype = np.float64, order = "F")
         
-<<<<<<< HEAD
+
         self.energies = np.zeros(self.N, dtype = np.float64)
         self.forces = np.zeros( (self.N, Nat_sc, 3), dtype = np.float64, order = "F")
         self.stresses = np.zeros( (self.N, 3, 3), dtype = np.float64, order = "F")
@@ -746,24 +724,23 @@
         # it should be replaced by generating the unit cell structure, 
         # But then the get_energy_forces method should provide the correct implementation.
         new_super_dyn = self.current_dyn.GenerateSupercellDyn(self.current_dyn.GetSupercell())
-        self.u_disps[:,:] = np.reshape(self.xats - np.tile(new_super_dyn.structure.coords, (self.N, 1,1)), (self.N, 3 * Nat_sc), order = "C") 
-
-        self.sscha_energies[:], self.sscha_forces[:,:,:] = new_super_dyn.get_energy_forces(None, displacement = self.u_disps)
-
+        if compute_disps :
+            self.u_disps[:,:] = np.reshape(self.xats - np.tile(new_super_dyn.structure.coords, (self.N, 1,1)), (self.N, 3 * Nat_sc), order = "C") 
+
+        #self.sscha_energies[:], self.sscha_forces[:,:,:] = new_super_dyn.get_energy_forces(None, displacement = self.u_disps)
+        forces,self.sscha_energies = SCHAModules.harmonic.update(new_super_dyn.dynmats[0],self.u_disps,Nat_sc,self.N)
+	      self.sscha_forces = forces.reshape(self.N,Nat_sc,3)
         
         self.rho = np.ones(self.N, dtype = np.float64)
         self.current_dyn = self.dyn_0.Copy()
         self.current_T = self.T0
-
+        self.original_v = np.zeros(self.N, dtype=np.float64)
+        
         # Setup that both forces and stresses are not computed
         self.stress_computed = np.zeros(self.N, dtype = bool)
         self.force_computed = np.zeros(self.N, dtype = bool)
 
-
-    def generate(self, N, evenodd = True, project_on_modes = None):
-=======
-    def generate(self, N, evenodd = True, project_on_modes = None,fast=False):
->>>>>>> bf0a9f14
+    def generate(self, N, evenodd = True, project_on_modes = None, fast = False):
         """
         GENERATE THE ENSEMBLE
         =====================
@@ -789,102 +766,64 @@
         self.N = N
         Nat_sc = np.prod(self.supercell) * self.dyn_0.structure.N_atoms
         self.structures = []
-<<<<<<< HEAD
-        #super_dyn = self.dyn_0.GenerateSupercellDyn(self.supercell)
-        super_struct = self.dyn_0.structure.generate_supercell(self.dyn_0.GetSupercell())
+       
+        super_dyn = self.dyn_0.GenerateSupercellDyn(self.supercell)
+        #super_struct = self.dyn_0.structure.generate_supercell(self.dyn_0.GetSupercell())
+
+        t1=time.time()
 
         structures = []
-        if evenodd:
-            structs = self.dyn_0.ExtractRandomStructures(N // 2, self.T0, project_on_vectors = project_on_modes)
-
-
-            for i, s in enumerate(structs):
-                structures.append(s)
-                new_s = s.copy()
-                # Get the opposite displacement structure
-                new_s.coords = super_struct.coords - new_s.get_displacement(super_struct)
-                structures.append(new_s)
-        else:
-            structures = self.dyn_0.ExtractRandomStructures(N, self.T0, project_on_vectors = project_on_modes)
-
-        self.init_from_structures(structures)
-=======
-        super_dyn = self.dyn_0.GenerateSupercellDyn(self.supercell)
-        t1=time.time()
-	
-	#initialize the basic structures
-        self.sscha_energies = np.zeros( ( self.N), dtype = np.float64)
-        self.sscha_forces = np.zeros((self.N, Nat_sc, 3), dtype = np.float64, order = "F")
-        self.energies = np.zeros(self.N, dtype = np.float64)
-        self.forces = np.zeros( (self.N, Nat_sc, 3), dtype = np.float64, order = "F")
-        self.stresses = np.zeros( (self.N, 3, 3), dtype = np.float64, order = "F")
-        self.xats = np.zeros((self.N, Nat_sc, 3), dtype = np.float64, order = "C")
-        self.u_disps = np.zeros( (self.N, Nat_sc * 3), dtype = np.float64, order = "F")
-
+        
         if fast:
+            #initialize the basic structures
+            self.u_disps = np.zeros( (self.N, Nat_sc * 3), dtype = np.float64, order = "F")
             if evenodd:
-                structs, disps = super_dyn.ExtractRandomStructures(N/2,self.T0,fast=fast,project_on_vectors=project_on_modes)
+                structs, disps = super_dyn.ExtractRandomStructures(N // 2, self.T0 ,fast = fast , project_on_vectors=project_on_modes)
                 self.u_disps[::2,:]=disps.transpose()
                 self.u_disps[1::2,:]=-disps.transpose()
 		
                 for i, s in enumerate(structs):
-                    self.structures.append(s)
+                    structures.append(s)
                     new_s = s.copy()
                     # Get the opposite displacement structure
                     new_s.coords = super_dyn.structure.coords + self.u_disps[2*i+1,:].reshape(Nat_sc,3)
-                    self.structures.append(new_s)
+                    structures.append(new_s)
             else:
-                self.structures,disps = super_dyn.ExtractRandomStructures(N, self.T0, project_on_vectors = project_on_modes)
+                structures,disps = super_dyn.ExtractRandomStructures(N, self.T0, project_on_vectors = project_on_modes)
                 self.u_disps=disps.transpose()
             t2=time.time()
             print ("Time elapsed to generate the structures:", t2 - t1, "s")
 
         # Compute the sscha energy and forces
             t1=time.time()
-            for i,s in enumerate(self.structures):
-                self.xats[i,:,:] = s.coords	
-            forces,self.sscha_energies =SCHAModules.harmonic.update(super_dyn.dynmats[0],self.u_disps,Nat_sc,self.N)
-            self.sscha_forces=forces.reshape(self.N,Nat_sc,3)
+            self.init_from_structures(structures, compute_disps = False)
         else:
             if evenodd:
-                structs = super_dyn.ExtractRandomStructures(N / 2, self.T0, project_on_vectors = project_on_modes)
+                structs = super_dyn.ExtractRandomStructures(N // 2, self.T0, project_on_vectors = project_on_modes)
+                
                 for i, s in enumerate(structs):
-                    self.structures.append(s)
+                    structures.append(s)
                     new_s = s.copy()
                     # Get the opposite displacement structure
                     new_s.coords = super_dyn.structure.coords - new_s.get_displacement(super_dyn.structure)
-                    self.structures.append(new_s)
+                    structures.append(new_s)
             else:
-                self.structures = super_dyn.ExtractRandomStructures(N, self.T0, project_on_vectors = project_on_modes)
+                structures = super_dyn.ExtractRandomStructures(N, self.T0, project_on_vectors = project_on_modes)
             t2=time.time()
             print ("Time elapsed to generate the structures:", t2 - t1, "s")
-            
             t1=time.time()
-            # Compute the sscha energy and forces
-            for i, s in enumerate(self.structures):
-                energy, force  = self.dyn_0.get_energy_forces(s, supercell = self.supercell, 
-                                                         real_space_fc=super_dyn.dynmats[0])
-            
-                self.sscha_energies[i] = energy
-                self.sscha_forces[i,:,:] = force
-            
-                # Get the displacements
-                self.u_disps[i, :] = s.get_displacement(super_dyn.structure).reshape((3* Nat_sc))
-                self.xats[i, :, :] = s.coords
-	
+            self.init_from_structures(structures)
+            
+            
 
         t2=time.time()
         print ("Time elapsed to compute energy forces and to set disp and coords:", t2 - t1, "s")
-        self.rho = np.ones(self.N, dtype = np.float64)
-        self.current_dyn = self.dyn_0.Copy()
-        self.current_T = self.T0
-        self.original_v=np.zeros(self.N, dtype=np.float64)
+ 
         
         
         # Generate the q_start
         self.q_start = CC.Manipulate.GetQ_vectors(self.structures, super_dyn,self.u_disps)
         self.current_q = self.q_start.copy()
->>>>>>> bf0a9f14
         
         
     def unwrap_symmetries(self):
@@ -980,11 +919,11 @@
                 
     def original(self):
 
-	#self.current_T=original_T    
+	      #self.current_T=original_T    
         super_dyn= self.dyn_0.GenerateSupercellDyn(self.supercell)
         #w, pols = super_dyn.DyagDinQ(0)
         Nat_sc = super_dyn.structure.N_atoms
-        disps=np.zeros(np.shape(self.u_disps), dtype=np.double)
+        disps = np.zeros(np.shape(self.u_disps), dtype=np.double)
 	
 	
         for i in xrange(self.N):
@@ -1073,36 +1012,30 @@
         
         # Get the new displacements in the supercell
         t3 = time.time()
-        old_disps = np.zeros(np.shape(self.u_disps), dtype = np.double)
+        #old_disps = np.zeros(np.shape(self.u_disps), dtype = np.double)
 
         self.u_disps[:,:] = self.xats.reshape((self.N, 3*Nat_sc)) - np.tile(super_structure.coords.ravel(), (self.N,1))
-        old_disps[:,:] = self.xats.reshape((self.N, 3*Nat_sc)) - np.tile(super_dyn.structure.coords.ravel(), (self.N,1))
+        #old_disps[:,:] = self.xats.reshape((self.N, 3*Nat_sc)) - np.tile(super_dyn.structure.coords.ravel(), (self.N,1))
 
         # for i in xrange(self.N):
         #     self.u_disps[i, :] = (self.xats[i, :, :] - super_structure.coords).reshape( 3*Nat_sc )
             
-<<<<<<< HEAD
-        #     old_disps[i,:] = (self.xats[i, :, :] - super_dyn.structure.coords).reshape( 3*Nat_sc )
-            
-        #     # TODO: this method recomputes the displacements, it is useless since we already have them in self.u_disps
-        self.sscha_energies[:], self.sscha_forces[:,:,:] = new_super_dyn.get_energy_forces(None, displacement = self.u_disps)
-=======
-            #old_disps[i,:] = (self.xats[i, :, :] - super_dyn.structure.coords).reshape( 3*Nat_sc )
-
-	    #calculate enegy and forces in fortran
-	    #self.sscha_energies[i]=SCHAModules.harmonic.get_harmonic_energy_from_fc(new_super_dyn.dynmats[0],self.u_disps[i,:])*__A_TO_BOHR__**2
-	    #self.sscha_forces[i,:,:]=(SCHAModules.harmonic.get_harmonic_force_from_fc(new_super_dyn.dynmats[0],self.u_disps[i,:],Nat_sc)).reshape(Nat_sc,3)*__A_TO_BOHR__**2            
+
+        #old_disps[i,:] = (self.xats[i, :, :] - super_dyn.structure.coords).reshape( 3*Nat_sc )
+
+	      #calculate enegy and forces in fortran
+	      #self.sscha_energies[i]=SCHAModules.harmonic.get_harmonic_energy_from_fc(new_super_dyn.dynmats[0],self.u_disps[i,:])*__A_TO_BOHR__**2
+	      #self.sscha_forces[i,:,:]=(SCHAModules.harmonic.get_harmonic_force_from_fc(new_super_dyn.dynmats[0],self.u_disps[i,:],Nat_sc)).reshape(Nat_sc,3)*__A_TO_BOHR__**2            
 		
 	    
 
-            # TODO: this method recomputes the displacements, it is useless since we already have them in self.u_disps
-            #self.sscha_energies[i], self.sscha_forces[i, :,:] = new_super_dyn.get_energy_forces(self.structures[i], real_space_fc = new_super_dyn.dynmats[0], displacement = self.u_disps[i, :])
-        
-
-	#super_fast
+        # TODO: this method recomputes the displacements, it is useless since we already have them in self.u_disps
+        #self.sscha_energies[i], self.sscha_forces[i, :,:] = new_super_dyn.get_energy_forces(self.structures[i], real_space_fc = new_super_dyn.dynmats[0], displacement = self.u_disps[i, :])
+        
+
+	      #super_fast
         forces,self.sscha_energies =SCHAModules.harmonic.update(new_super_dyn.dynmats[0],self.u_disps,Nat_sc,self.N)
         self.sscha_forces=forces.reshape(self.N,Nat_sc,3)
->>>>>>> bf0a9f14
         t4 = time.time()
 
 
@@ -1716,7 +1649,6 @@
  #
     
     def get_covmat_from_ensemble(self):
-<<<<<<< HEAD
         r"""
         GET THE COVARIANCE STOCASTICALLY
         ================================
@@ -1735,21 +1667,15 @@
             cov_mat : 3nat x 3nat, ndarray
                 A numpy matrix of the covariance matrix.
         """
-=======
- 
->>>>>>> bf0a9f14
+
         
         # A C style matrix of double precision real values
         cov_mat = np.einsum("i, ij, ik", self.rho, self.u_disps, self.u_disps) / np.sum(self.rho)
         
         return cov_mat
     
-    
-<<<<<<< HEAD
     def get_stress_tensor(self, offset_stress = None, add_centroid_contrib = False, use_spglib = False):
-=======
-    def get_stress_tensor(self, offset_stress = None, add_centroid_contrib = False,even_odd=False,use_spglib=False):
->>>>>>> bf0a9f14
+
         """
         GET STRESS TENSOR
         =================
@@ -1768,13 +1694,8 @@
             add_centroid_contrib : bool, optional
                 If true the contribution of the centroid is added. This is always zero when
                 the system is relaxed.
-<<<<<<< HEAD
             use_spglib : bool
                 If true use the spglib library to perform the symmetrization
-=======
-	    use_spglib: bool
-		If true use the spglib library to perform the symmetrization
->>>>>>> bf0a9f14
         
         Results
         -------
@@ -1818,27 +1739,7 @@
         
         abinit_stress = np.einsum("abc -> cba", self.stresses, order = "F")
         
-	## Introducing the possibility to reduce the error by coupling even-odd configuration
-
-	#if even_odd:
-	    # Define the new symmetrized quantities
-	#    reduced_N =self.N/2
-	#    eo_abinit_stress=np.zeros((3,3,reduced_N))
-	#    eo_forces=np.zeros((reduced_N,nat,3))
-	#    eo_disps=np.zeros((reduced_N,nat,3))
-	#    eo_rho=np.zeros(reduced_N)
-		
-	    # Calculate them		
-	#    for i in range(reduced_N):
-        #        eo_abinit_stress[:,:,i]=(abinit_stress[:,:,2*i]+abinit_stress[:,:,2*i+1])/2
-	#	eo_forces[i,:,:]=(self.forces[2*i,:,:]-self.forces[2*i+1,:,:])/2
-	#	eo_disps[i,:,:]=u_disps[2*i,:,:]
-	#	eo_rho[i]=self.rho[2*i]
-	
-	#    stress, err_stress = SCHAModules.get_stress_tensor(volume, eo_forces / __A_TO_BOHR__, eo_disps * __A_TO_BOHR__, 
-                                 #                          eo_abinit_stress, wr, er, self.current_T, eo_rho, "err_yesrho", 
-                                  #                         reduced_N, nat, len(wr))
-        #else:
+
         stress, err_stress = SCHAModules.get_stress_tensor(volume, self.forces / __A_TO_BOHR__, u_disps * __A_TO_BOHR__, 
                                                            abinit_stress, wr, er, self.current_T, self.rho, "err_yesrho", 
                                                            self.N, nat, len(wr))    
@@ -2758,13 +2659,10 @@
                 else:
                     # Lets call the C code with openMP support
                     # to compute the d3 faster
-<<<<<<< HEAD
                     if not _SSCHA_ODD_:
                         raise ImportError("Error, sscha_HP_odd is required to use openmp, thid is deprecated. Pleas use get_free_energy_hessian instead.")
                     sscha_HP_odd.GetV3(X, Y, n_modes_sc, self.N, d3)
-=======
-                    #sscha_HP_odd.GetV3(X, Y, n_modes_sc, self.N, d3)
->>>>>>> bf0a9f14
+
                     d3 *= self.N / N_eff
             else:
                 d3 = load_d3
@@ -3226,10 +3124,11 @@
             
 	
         # If an MPI istance is running, split the calculation
-<<<<<<< HEAD
+
         for i0 in xrange(N_rand // size):
-            i = i0 + size * rank
-
+            #i = i0 + size * rank
+            i= i0 + N_rand / size * rank
+            
             # Avoid performing this calculation if already done
             if skip_computed:
                 if self.force_computed[i]:
@@ -3239,12 +3138,6 @@
                     else:
                         continue
             
-=======
-        for i0 in xrange(N_rand / size):
-            #i = i0 + size * rank
-            #i=i0*rank+size or 
-            i=i0+N_rand/size*rank
->>>>>>> bf0a9f14
             
             struct = structures[i]
             atms = struct.get_ase_atoms()
@@ -3269,11 +3162,6 @@
                     print ("Rerun the job %d" % i)
                     count_fails += 1
                     if count_fails >= 5:
-                        #Anyway save the partial results
-         		#np.save("%s/partial_energies_pop%d.npy" % (data_dir, population_id), self.energies)
-   		        #np.save("%s/partial_forces_pop%d.npy" % (data_dir, population_id), self.forces)
-        	        #if self.has_stress:
-            		#    np.save("%s/partla_stresses_pop%d.npy" % (data_dir, population_id), self.stresses)
                        run = False
                        raise ValueError("Error in the ASE calculator for more than 5 times")
             
@@ -3330,42 +3218,42 @@
         Parametes
         ----------	
               element :
-			Allows to isolate the kinetic energy of a single element        
+			                Allows to isolate the kinetic energy of a single element        
 	
 
         """
-        super_dyn=self.current_dyn.GenerateSupercellDyn(self.supercell)
-        nat_sc=super_dyn.structure.N_atoms
-
-        w, pols= super_dyn.DyagDinQ(0)
-	#Exclude translations
+        super_dyn = self.current_dyn.GenerateSupercellDyn(self.supercell)
+        nat_sc = super_dyn.structure.N_atoms
+
+        w, pols = super_dyn.DyagDinQ(0)
+	      #Exclude translations
         w = w[~CC.Methods.get_translations(pols, super_dyn.structure.get_masses_array())]
         pols = pols[ :, ~CC.Methods.get_translations(pols, super_dyn.structure.get_masses_array()) ]
-        n_modes=len(w)
-	#Calculate the bosonic occupation factor
-
-        if self.current_T== 0:
+        n_modes = len(w)
+	      #Calculate the bosonic occupation factor
+
+        if self.current_T == 0:
             n_bos = 0
         else:
             n_bos = 1 / (np.exp(w * __RyToK__ / self.current_T) - 1) 
 
-	#Calculate the potential energy and reshape the polarization factor
-        pot_energy=(n_bos+0.5)*w*13605.698066
-        pol_vec=pols.reshape(nat_sc,3, n_modes)
-        kinetic_energy=0
+	      #Calculate the potential energy and reshape the polarization factor
+        pot_energy = (n_bos + 0.5) * w * 13605.698066
+        pol_vec = pols.reshape(nat_sc, 3, n_modes)
+        kinetic_energy = 0
 
         if element is None:
-            return np.sum(pot_energy)/(2*nat_sc)
+            return np.sum(pot_energy) / (2 * nat_sc)
         else:
-            masses=super_dyn.structure.get_masses_array()
-            atom_symbol=super_dyn.structure.atoms
+            masses = super_dyn.structure.get_masses_array()
+            atom_symbol = super_dyn.structure.atoms
             for i in range(n_modes):
-                num_of_atoms= 0
+                num_of_atoms = 0
                 for j in range(nat_sc):
-                    if atom_symbol[j]==element:
+                    if atom_symbol[j] == element:
                         num_of_atoms += 1
-                        kinetic_energy += pot_energy[i]*np.sum(pol_vec[j,:,i]*np.conj(pol_vec[j,:,i]))/2
-            return kinetic_energy/num_of_atoms		
+                        kinetic_energy += pot_energy[i] * np.sum(pol_vec[j,:,i] * np.conj(pol_vec[j,:,i])) / 2
+            return kinetic_energy / num_of_atoms		
 
 
         