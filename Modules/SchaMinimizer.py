--- conflicted
+++ resolved
@@ -111,7 +111,7 @@
 
     def __init__(self, ensemble = None, root_representation = "normal",
                  kong_liu_ratio = 0.5, meaningful_factor = 0.2,
-                 minimization_algorithm = "sdes", lambda_a = 1, 
+                 minimization_algorithm = "sdes", lambda_a = 1,
                  timer=None, **kwargs):
         """
         This class create a minimizer to perform the sscha minimization.
@@ -413,19 +413,12 @@
 
                         t_8 = time.time()
 
-<<<<<<< HEAD
-                        print('    [symmetrization]  Time to prepare the suprecell dyn   : {:.6f} s'.format(t_6 - t_5))
-                        print('    [symmetrization]  Time to symmetrize in the supercell : {:.6f} s'.format(t_7 - t_6))
-                        print('    [symmetrization]  Time to return in fourier space     : {:.6f} s'.format(t_8 - t_7))
-
-=======
                         if timer is not None:
                             timer.add_timer("Prepare the suprecell dyn", t_6 - t_5, timer=timer_prepare)
                             timer.add_timer("Symmetrize in the supercell", t_7 - t_6, timer=timer_apply)
                             timer.add_timer("Return in fourier space", t_8 - t_7, timer=timer_return)
 
-                    
->>>>>>> 9efb152a
+
                     # Apply the sum rule at gamma
                     if timer is not None:
                         timer.execute_timed_function(CC.symmetries.CustomASR, dyn_grad[0,:,:])
@@ -595,7 +588,7 @@
                 timer.execute_timed_function(self.minimizer.update_dyn, new_kl_ratio, dyn_grad, struct_grad)
                 new_dyn, new_struct = timer.execute_timed_function(self.minimizer.get_dyn_struct)
             else:
-                self.minimizer.update_dyn(new_kl_ratio, dyn_grad, struct_grad)        
+                self.minimizer.update_dyn(new_kl_ratio, dyn_grad, struct_grad)
                 new_dyn, new_struct = self.minimizer.get_dyn_struct()
 
 
@@ -1043,7 +1036,7 @@
                 If true, it will clean previous minimizations from the free energies, gradients...
             init_timer : bool
                 If true, it will initialize the timer for timing the function.
-                This can slightly slowdown the minimization, 
+                This can slightly slowdown the minimization,
                 however enables the use of the timer to check the time spent in each step.
 
         """
@@ -1266,7 +1259,7 @@
 
             # Perform the minimization step
             if timer is not None:
-                timer.execute_timed_function(self.minimization_step, custom_function_gradient) 
+                timer.execute_timed_function(self.minimization_step, custom_function_gradient)
                 im_freqs = timer.execute_timed_function(self.check_imaginary_frequencies)
             else:
                 self.minimization_step(custom_function_gradient)
