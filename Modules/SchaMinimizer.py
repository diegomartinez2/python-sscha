 # -*- coding: utf-8 -*-

from __future__ import print_function
"""
This is part of the program python-sscha
Copyright (C) 2018  Lorenzo Monacelli

This program is free software: you can redistribute it and/or modify
it under the terms of the GNU General Public License as published by
the Free Software Foundation, either version 3 of the License, or
(at your option) any later version.

This program is distributed in the hope that it will be useful,
but WITHOUT ANY WARRANTY; without even the implied warranty of
MERCHANTABILITY or FITNESS FOR A PARTICULAR PURPOSE.  See the
GNU General Public License for more details.

You should have received a copy of the GNU General Public License
along with this program.  If not, see <https://www.gnu.org/licenses/>.
"""

"""
This file contains the SSCHA minimizer tool
It is possible to use it to perform the anharmonic minimization
"""

#import Ensemble
import numpy as np
import difflib
try:
    __MATPLOTLIB__ = True
    import matplotlib.pyplot as plt
except:
    __MATPLOTLIB__ = False
import cellconstructor as CC
import cellconstructor.Methods
import time
import warnings
import sys, os

import sscha.Ensemble as Ensemble
import sscha.Minimizer

from sscha.Parallel import pprint as print

# Rydberg to cm-1 and meV conversion factor
__RyToCm__  = 109691.40235
__RyTomev__ = 13605.698066
__RyToev__ = 13.605698066
__RyBohr3_to_GPa__ = 14710.513242194795
__K_to_Ry__ = 6.336857346553283e-06
__EPSILON__ = 1e-4
__evA3_to_GPa__ = 160.21766208
__RyBohr3_to_evA3__ = __RyBohr3_to_GPa__ / __evA3_to_GPa__


# Here the namelist variables
__SCHA_NAMELIST__ = "inputscha"
__SCHA_LAMBDA_A__ = "lambda_a"
__SCHA_LAMBDA_W__ = "lambda_w"
__SCHA_MINSTRUC__ = "minim_struc"
__SCHA_PRECOND_WYCK__ = "precond_wyck"
__SCHA_PRECOND_DYN__ = "preconditioning"
__SCHA_ROOTREP__ = "root_representation"
__SCHA_NEGLECT_SYMMETRIES__ = "neglect_symmetries"
__SCHA_NRANDOM_EFF__ = "n_random_eff"
__SCHA_NRANDOM__ = "n_random"
__SCHA_MEANINGFUL__ = "meaningful_factor"
__SCHA_EQENERGY__ = "eq_energy"
__SCHA_FILDYN__ = "fildyn_prefix"
__SCHA_NQIRR__ = "nqirr"
__SCHA_DATADIR__ = "data_dir"
__SCHA_ISBIN__ = "load_bin"
__SCHA_T__ = "t"
__SCHA_TG__ = "tg"
__SCHA_SUPERCELLSIZE__ = "supercell_size"
__SCHA_MAXSTEPS__ = "max_ka"
__SCHA_STRESSOFFSET__ = "stress_offset"
__SCHA_GRADIOP__ = "gradi_op"
__SCHA_POPULATION__ = "population"
__SCHA_PRINTSTRESS__ = "print_stress"
__SCHA_USESPGLIB__ = "use_spglib"


__SCHA_ALLOWED_KEYS__ = [__SCHA_LAMBDA_A__, __SCHA_ISBIN__,
                         __SCHA_LAMBDA_W__, __SCHA_MINSTRUC__,
                         __SCHA_PRECOND_WYCK__, __SCHA_PRECOND_DYN__,
                         __SCHA_ROOTREP__, __SCHA_NEGLECT_SYMMETRIES__,
                         __SCHA_NRANDOM_EFF__, __SCHA_NRANDOM__,
                         __SCHA_MEANINGFUL__, __SCHA_EQENERGY__,
                         __SCHA_FILDYN__, __SCHA_NQIRR__,
                         __SCHA_DATADIR__, __SCHA_T__,
                         __SCHA_TG__, __SCHA_SUPERCELLSIZE__,
                         __SCHA_MAXSTEPS__, __SCHA_STRESSOFFSET__,
                         __SCHA_GRADIOP__, __SCHA_POPULATION__,
                         __SCHA_PRINTSTRESS__, __SCHA_USESPGLIB__]
__SCHA_MANDATORY_KEYS__ = [__SCHA_FILDYN__, __SCHA_NQIRR__, __SCHA_NQIRR__,
                           __SCHA_T__]

__MAX_DIAG_ERROR_COUNTER__ = 5
__MAX_IMAG_ERROR_COUNTER__ = 50

class SSCHA_Minimizer(object):

    def __init__(self, ensemble = None, root_representation = "normal",
                 kong_liu_ratio = 0.5, meaningful_factor = 0.2,
                 minimization_algorithm = "sdes", lambda_a = 1, **kwargs):
        """
        This class create a minimizer to perform the sscha minimization.
        It performs the sscha minimization.

        Parameters
        ----------
            ensemble : Ensemble.Ensemble()
                This is the Ensemble. This class contains the pool of configurations to be
                used in the minimizations.
            root_representation : string
                Chose between "normal", "sqrt" and "root4". These are the nonlinear change
                of variable to speedup the code.
            kong_liu_ratio : float
                The ration of the Kong-Liu effective sample size below which
                the minimization is stopped and a new ensemble needs to be
                generated to proceed.
            meaningful_factor : float
                The ration between the gradient and its error below which
                the minimization is considered to be converged.
            minimization_algorithm : string
                The minimization algoirthm used. One between 'sdes', 'cgrf' or
                'auto'. They behave as follow:
                    - 'sdes' => Steepest Descent
                    - 'cgrf' => Congjugate gradient
                    - 'auto' => Uses cgrf if the error lower than the gradient, 'sdes' otherwise.

                NOTE: Only sdes is currently implemented.
            lambda_a : float
                The force constant minimization step.
            **kwargs : any other attribute of this class
        """

        self.ensemble = ensemble
        self.root_representation = root_representation


        # The symmetries
        self.symmetries = None

        # The minimization step
        self.min_step_dyn = lambda_a
        self.min_step_struc = 1

        # Set fixed step to true if you do not want the line minimization
        # Usefull if you are close to the minimum and you prefer to speedup the minimization with a fixed step.
        self.fixed_step = False

        dyn = None
        if ensemble is not None:
            dyn = self.ensemble.current_dyn.Copy()

        self.dyn = dyn
        self.dyn_path = "dyn"
        self.population = 0

        self.minimizer = None#

        self.max_diag_error_counter = __MAX_DIAG_ERROR_COUNTER__
        self.max_imag_freq_counter = __MAX_IMAG_ERROR_COUNTER__

        # Projection. This is chosen to fix some constraint on the minimization
        self.projector_dyn = None
        self.projector_struct = None

        # The gradient before the last step was performed (Used for the CG)
        self.prev_grad = None

        # Preconditioning variables
        self.precond_wyck = True
        self.precond_dyn = True

        self.minim_struct = True
        self.minim_dyn = True

        # This is a debugging flag
        # If true the preconditioning of the original ensemble
        # is used
        self.fake_precond = False

        # The stopping criteria on which gradient is evaluated
        self.gradi_op = "all"

        # Define the stress offset
        self.stress_offset = np.zeros((3,3), dtype = np.float64, order = "F")

        # If true the symmetries are neglected
        self.neglect_symmetries = False

        # If true use spglib to impose symmetries
        # NOTE: It is slower, but it enables using supercells
        self.use_spglib = False

        # If True, enforce the symmetrization and the sum rule after each step
        self.enforce_sum_rule = False


        # Setup the statistical threshold
        self.kong_liu_ratio = kong_liu_ratio

        # Setup the meaningful_factor
        self.meaningful_factor = meaningful_factor

        # Setup the minimization algorithm
        self.minimization_algorithm = minimization_algorithm

        # This is used to polish the ensemble energy
        self.eq_energy = 0

        # This is used to store the number of symmetries
        # It is used almost to check that no symmetry is broken along the minimization
        self.N_symmetries = 1

        # This is the maximum number of steps (if negative = infinity)
        self.max_ka = -1

        # Initialize the variable for convergence
        self.__converged__ = False

        # Initialize all the variables to store the minimization
        self.__fe__ = []
        self.__fe_err__ = []
        self.__gc__ = []
        self.__gc_err__ = []
        self.__gw__ = []
        self.__gw_err__ = []
        self.__KL__ = []
        self.__good_kasteps__ = []



        # Setup the attribute control
        self.__total_attributes__ = [item for item in self.__dict__.keys()]
        self.fixed_attributes = True # This must be the last attribute to be setted

        # Setup any other keyword given in input (raising the error if not already defined)
        for key in kwargs:
            self.__setattr__(key, kwargs[key])


    def __setattr__(self, name, value):
        """
        This method is used to set an attribute.
        It will raise an exception if the attribute does not exists (with a suggestion of similar entries)
        """


        if "fixed_attributes" in self.__dict__:
            if name in self.__total_attributes__:
                super(SSCHA_Minimizer, self).__setattr__(name, value)
            elif self.fixed_attributes:
                similar_objects = str( difflib.get_close_matches(name, self.__total_attributes__))
                ERROR_MSG = """
        Error, the attribute '{}' is not a member of '{}'.
        Suggested similar attributes: {} ?
        """.format(name, type(self).__name__,  similar_objects)

                raise AttributeError(ERROR_MSG)
        else:
            super(SSCHA_Minimizer, self).__setattr__(name, value)


        # Here check the consistency of the input
        if "min_step" in name:
            if value < 0:
                raise ValueError("Error, the step attribute {} must be positive ({} given)".format(name, value))


    def set_minimization_step(self, step):
        """
        Set an uniform minimization step for both the dynamical matrix and the structure minimization.

        Try to always use this function unless you specifically want two difference speed between the structure and the dynamical matrix minimization.
        """

        self.min_step_dyn = step
        self.min_step_struc = step


    def set_ensemble(self, ensemble):
        """Provide an ensemble to the minimizer object"""

        self.ensemble = ensemble
        if self.dyn is None:
            self.dyn = self.ensemble.current_dyn.Copy()

    def minimization_step(self, custom_function_gradient = None):
        """
        Perform the single minimization step.
        This modify the self.dyn matrix and updates the ensemble

        Parameters
        ----------
            custom_function_gradient : pointer to function ( ndarray(nq x 3nat x 3nat), ndarray(nat, 3))
                A function that can be used both to print particular component of the gradient
                or to impose some constraints on the minimization (like lock the position of some atoms).
                It takes as input the two gradient (the dynamical matrix one and the structure one), and
                modifies them (or does some I/O on it).
        """

        # Setup the symmetries
        qe_sym = CC.symmetries.QE_Symmetry(self.dyn.structure)

        if self.use_spglib:
            qe_sym.SetupFromSPGLIB()
            self.N_symmetries = qe_sym.QE_nsym
        else:
            qe_sym.SetupQPoint(verbose = False)
            self.N_symmetries = qe_sym.QE_nsym



        # Get the gradient of the free-energy respect to the dynamical matrix
        #dyn_grad, err = self.ensemble.get_free_energy_gradient_respect_to_dyn()
        #dyn_grad, err = self.ensemble.get_fc_from_self_consistency(True, True)
        #dyn_grad, err = self.ensemble.get_fc_from_self_consistency(True, True)
        if self.minim_dyn:
            if self.precond_dyn:
                dyn_grad, err = self.ensemble.get_preconditioned_gradient(True, True, preconditioned=1)
            else:
                dyn_grad, err = self.ensemble.get_preconditioned_gradient(True, True, preconditioned=0)
        else:
            dyn_grad = np.zeros( (len(self.dyn.q_tot), 3 * self.dyn.structure.N_atoms, 3 * self.dyn.structure.N_atoms), dtype = np.complex128)
            err = np.zeros_like(dyn_grad)


        # Perform the symmetrization
#        qe_sym.ImposeSumRule(dyn_grad)
#        qe_sym.SymmetrizeDynQ(dyn_grad, np.array([0,0,0]))
#        qe_sym.ImposeSumRule(err)
#        qe_sym.SymmetrizeDynQ(err, np.array([0,0,0]))
        t1 = time.time()
        if self.minim_dyn:
            if not self.neglect_symmetries:
                # Check if the symmetries must be applied in the supercell
                if self.use_spglib:
                    # Check if we have a supercell
                    supercell = self.dyn.GetSupercell()
                    n_cell = np.prod(supercell)
                    if n_cell == 1:
                        # Only gamma, apply the symmetries
                        qe_sym.ApplySymmetriesToV2(dyn_grad[0, :, :])

                        #qe_sym.ApplySymmetriesToV2(err)
                        #CC.symmetries.CustomASR(err)
                    else:
                        # We have a supercell, we must generate the dynamical matrix in the supercell
                        super_structure = self.dyn.structure.generate_supercell(supercell)
                        fc_supercell = CC.Phonons.GetSupercellFCFromDyn(dyn_grad, np.array(self.dyn.q_tot), \
                            self.dyn.structure, super_structure)

                        # Lets generate a new symmetries for the supercell
                        qe_sym_supcell = CC.symmetries.QE_Symmetry(super_structure)
                        qe_sym_supcell.SetupFromSPGLIB()

                        # Apply the symmetries to the fc_supercell matrix
                        qe_sym_supcell.ApplySymmetriesToV2(fc_supercell)

                        # Convert back to Q space
                        dyn_grad = CC.Phonons.GetDynQFromFCSupercell(fc_supercell, np.array(self.dyn.q_tot), \
                            self.dyn.structure, super_structure)

                    # Apply the sum rule at gamma
                    CC.symmetries.CustomASR(dyn_grad[0,:,:])
                else:
                    qe_sym.SymmetrizeFCQ(dyn_grad, np.array(self.dyn.q_stars), asr = "custom")
                    #qe_sym.SymmetrizeFCQ(err, np.array(self.dyn.q_stars), asr = "custom")

                # Just divide the error by the square root the number of symmetries
                err /= np.sqrt(qe_sym.QE_nsym * np.prod(self.ensemble.supercell))
            else:
                CC.symmetries.CustomASR(dyn_grad[0, :,:])
        t2 = time.time()
        print ("Time elapsed to symmetrize the gradient:", t2 - t1, "s")

#        # get the gradient in the supercell
#        new_grad_tmp = CC.Phonons.GetSupercellFCFromDyn(dyn_grad, np.array(self.dyn.q_tot),
#                                                        self.dyn.structure,
#                                                        self.dyn.structure.generate_supercell(self.ensemble.supercell))
#
#        #np.savetxt("NewGradSC.dat", np.real(new_grad_tmp))


        # This gradient is already preconditioned, if the precondition
        # is turned off we have to modify the gradient
#
#        if self.fake_precond:
#            if self.dyn.nqirr != 1:
#                raise ValueError("Implement this for the supercell")
#            dyn_grad = ApplyLambdaTensor(self.dyn, dyn_grad)
#            err = ApplyLambdaTensor(self.dyn, err)
#            qe_sym.ImposeSumRule(dyn_grad[0,:,:])
#            qe_sym.ImposeSumRule(err[0,:,:])
#
#        # This is a debugging strategy (we use the preconditioning)
#        if self.fake_precond:
#            dyn_grad = ApplyFCPrecond(self.ensemble.dyn_0, dyn_grad)
#            err = ApplyFCPrecond(self.ensemble.dyn_0, err)
#            qe_sym.ImposeSumRule(dyn_grad)
#            qe_sym.ImposeSumRule(err)



        # If the structure must be minimized perform the step
        struct_grad = np.zeros(self.dyn.structure.coords.shape, dtype = np.double, order = "C")
        if self.minim_struct:
            t1 = time.time()
            # Get the gradient of the free-energy respect to the structure
            struct_grad, struct_grad_err =  self.ensemble.get_average_forces(True)
            #print "SHAPE:", np.shape(struct_grad)
            struct_grad_reshaped = - struct_grad.reshape( (3 * self.dyn.structure.N_atoms))
            t2 = time.time()

            print ("Time elapsed to compute the structure gradient:", t2 - t1, "s")


            # Preconditionate the gradient for the wyckoff minimization
            if self.precond_wyck:
                struct_precond = GetStructPrecond(self.ensemble.current_dyn, ignore_small_w = self.ensemble.ignore_small_w)
                struct_grad_precond = struct_precond.dot(struct_grad_reshaped)
                struct_grad = struct_grad_precond.reshape( (self.dyn.structure.N_atoms, 3))


            # Apply the symmetries to the forces
            if not self.neglect_symmetries:
                if not self.use_spglib:
                    qe_sym.SetupQPoint()
                qe_sym.SymmetrizeVector(struct_grad)
                #qe_sym.SymmetrizeVector(struct_grad_err)
                struct_grad_err /= np.sqrt(qe_sym.QE_nsym)


                #print "applying sum rule and symmetries:"
                #qe_sym.SymmetrizeFCQ(dyn_grad, np.array(self.dyn.q_stars), asr = "custom")
                #print "SECOND DIAG:", np.linalg.eigvalsh(dyn_grad[0, :, :])


            # Perform the step for the structure
            #print "min step:", self.min_step_struc
            #self.dyn.structure.coords -= self.min_step_struc * struct_grad


        # Perform the gradient restriction
        if custom_function_gradient is not None:
            custom_function_gradient(dyn_grad, struct_grad)


        # Append the gradient modulus to the minimization info
        if self.minim_struct:
            self.__gw__.append(np.sqrt( np.sum(struct_grad**2)))
            self.__gw_err__.append(np.sqrt( np.einsum("ij, ij", struct_grad_err, struct_grad_err) / qe_sym.QE_nsymq))
        else:
            self.__gw__.append(0)
            self.__gw_err__.append(0)


        # Store the gradient in the minimization
        self.__gc__.append( np.sqrt(np.sum( np.abs(dyn_grad)**2)))
        self.__gc_err__.append( np.sqrt(np.sum( np.abs(err)**2)))

        # Perform the minimization step (with the chosen minimization algorithm)
        new_kl_ratio = self.ensemble.get_effective_sample_size() / self.ensemble.N

        # Here a cycle to avoid diagonalization issues
        is_diag_ok = False
        diag_error_counter = 0
        imag_freq_counter = 0
        while not is_diag_ok:
            is_diag_ok = True
            self.minimizer.update_dyn(new_kl_ratio, dyn_grad, struct_grad)



            # Get the new dynamical matrix and strucure after the step
            new_dyn, new_struct = self.minimizer.get_dyn_struct()

            # Perform the step for the dynamical matrix respecting the root representation
            #new_dyn = PerformRootStep(np.array(self.dyn.dynmats, order = "C"), dyn_grad,
            #                          self.min_step_dyn, root_representation = self.root_representation,
            #                          minimization_algorithm = self.minimization_algorithm)

            # Update the dynamical matrix
            for iq in range(len(self.dyn.q_tot)):
                self.dyn.dynmats[iq] = new_dyn[iq, : ,: ]

            # Check if new_struct is complex *Diegom*
            #for i in range(len(new_struct)):
            #    if isinstance(new_struct[i],complex):
            if np.iscomplexobj(new_struct):
                    print(new_struct)

            # Update the structure
            if self.minim_struct:
                self.dyn.structure.coords[:,:] = new_struct

            # Check if we must enforce the symmetries and the sum rule:
            if self.enforce_sum_rule and (not self.neglect_symmetries):
                self.dyn.Symmetrize(use_spglib = self.use_spglib)


            # If we have imaginary frequencies, force the kl ratio to zero
            if self.check_imaginary_frequencies():
                print("Immaginary frequencies found! Redoing the step.")
                new_kl_ratio = 0
                is_diag_ok = False
                imag_freq_counter += 1
            else:
                # Update the ensemble
                try:
                    self.update()
                except np.linalg.LinAlgError as error:
                    print("Diagonalization error:")
                    print(error)
                    print("Reducing the minimization step...")
                    new_kl_ratio = 0 # Force step reduction
                    is_diag_ok = False
                    diag_error_counter += 1

            if diag_error_counter >= self.max_diag_error_counter:
                ERROR_MSG = """
Error, exceeded the maximum number of diagonalization error.

       you can get rid of this error by increasing max_diag_error_counter variable.

       Something is very wrong with the dynamical matrix.self.minimizer
       I'm saving the dynamical matrix as error_dyn,
       if you want to check it or restart the calculation from there.
"""
                print(ERROR_MSG)
                sys.stdout.flush()
                self.dyn.save_qe("error_dyn")
                raise ValueError(ERROR_MSG)
            elif imag_freq_counter >= self.max_imag_freq_counter:
                ERROR_MSG = """
Error, exceeded the maximum number of step with an imaginary frequency ({}).
       it is possible that something wrong is happening with the original dynamical matrix.
       This error may be caused by a wrong imposition of acoustic sum rule or
       the presence of 0 frequency modes.

       Final dynamical matrix saved into error_dyn.

       If you believe this is not a problem, you can try to increase max_imag_freq_counter
       from the '{}' object or reduce the 'min_step_dyn'
""".format(self.max_imag_freq_counter, self.__class__.__name__)
                print(ERROR_MSG)
                sys.stdout.flush()
                self.dyn.save_qe("error_dyn")
                raise ValueError(ERROR_MSG)


        # Save the ensemble [TODO: IT IS DEBUG]
        #print "SAVING RHO...."
        #np.savetxt("LAST_RHO_UPDATED_AFTER_STEP.dat", self.ensemble.rho)

        # Update the previous gradient
        self.prev_grad = dyn_grad

<<<<<<< HEAD
=======
        # If the step is good, pass chose it
        if self.minimizer.new_direction:
            self.__good_kasteps__.append(len(self.__fe__) - 1)
        
>>>>>>> d86b5985
    def setup_from_namelist(self, input_file):
        """
        SETUP THE MINIMIZATION
        ======================

        This function setups all the parameters of the minimization using a namelist.
        It is compatible with the old sscha code, and very usefull to save the
        input parameters in a simple input filename.

        Parameters
        ----------
            line_list : list of string
                List of strings obtained from the method readlines.
                The content must match the Quantum ESPRESSO file format
        """

        # Get the dictionary
        namelist = None
        if isinstance(input_file, str):
            namelist = CC.Methods.read_namelist(input_file)
        elif isinstance(input_file, dict):
            namelist = input_file
        else:
            raise ValueError("Error, required both a dict or a path to file.")

        # Extract the principal namelist
        if not __SCHA_NAMELIST__ in namelist.keys():
            raise ValueError("Error, a main namelist '%s' is required." % __SCHA_NAMELIST__)

        namelist = namelist["inputscha"]
        #print namelist

        # Check for keywords
        keys = namelist.keys()


        # Check if there is an unknown key
        for k in keys:
            if not k in __SCHA_ALLOWED_KEYS__:
                print ("Error with the key:", k)
                s = "Did you mean something like:" + str( difflib.get_close_matches(k, __SCHA_ALLOWED_KEYS__))
                print (s)
                raise IOError("Error in inputscha namespace: key '" + k +"' not recognized.\n" + s)


        # Check if the required keywords are present
        for req_key in __SCHA_MANDATORY_KEYS__:
            if not req_key in keys:
                raise IOError("Error, the " + __SCHA_NAMELIST__ + " configuration namelist requires the keyword: '" + req_key + "'")

        load_bin = False
        if __SCHA_ISBIN__ in keys:
            load_bin = bool(namelist[__SCHA_ISBIN__])

        if __SCHA_LAMBDA_A__ in keys:
            self.min_step_dyn = np.float64(namelist[__SCHA_LAMBDA_A__])

        if __SCHA_LAMBDA_W__ in keys:
            self.min_step_struc = np.float64(namelist[__SCHA_LAMBDA_W__])


        if __SCHA_MINSTRUC__ in keys:
            self.minim_struct = bool(namelist[__SCHA_MINSTRUC__])

        if __SCHA_PRECOND_WYCK__ in keys:
            self.precond_wyck = bool(namelist[__SCHA_PRECOND_WYCK__])

        if __SCHA_PRECOND_DYN__ in keys:
            self.precond_dyn = bool(namelist[__SCHA_PRECOND_DYN__])

        if __SCHA_ROOTREP__ in keys:
            self.root_representation = namelist[__SCHA_ROOTREP__]

        if __SCHA_NEGLECT_SYMMETRIES__ in keys:
            self.neglect_symmetries = namelist[__SCHA_NEGLECT_SYMMETRIES__]

        if __SCHA_USESPGLIB__ in keys:
            self.use_spglib = namelist[__SCHA_USESPGLIB__]
            if self.neglect_symmetries and self.use_spglib:
                ERROR_MSG="""
    Error, {} = True and {} = True.
           Incompatible choice!
                """.format(__SCHA_NEGLECT_SYMMETRIES__, __SCHA_USESPGLIB__)
                raise ValueError(ERROR_MSG)

            # Check if spglib can actually be loaded
            if self.use_spglib:
                try:
                    import spglib
                except:
                    ERROR_MSG="""
    Error, {} = True, but I cannot load spglib module!
            Please, install spglib, or set {} to False.
                    """.format(__SCHA_USESPGLIB__, __SCHA_USESPGLIB__)
                    raise ImportError(ERROR_MSG)



        if __SCHA_NRANDOM_EFF__ in keys:
            if not __SCHA_NRANDOM__ in keys:
                raise IOError("Error, if you want to impose the minimum KL\n"
                              "       effective sample size, you must give also n_random")
            self.kong_liu_ratio =  np.float64(namelist[__SCHA_NRANDOM_EFF__]) / int(namelist[__SCHA_NRANDOM__])

        if __SCHA_MEANINGFUL__ in keys:
            self.meaningful_factor = np.float64(namelist[__SCHA_MEANINGFUL__])

        if __SCHA_EQENERGY__ in keys:
            self.eq_energy = np.float64(namelist[__SCHA_EQENERGY__])

        if __SCHA_FILDYN__ in keys:
            # nqirr must be present
            if not __SCHA_NQIRR__ in keys:
                raise IOError("Error, if an input dynamical matrix is specified, you must add the nqirr options")

            self.dyn = CC.Phonons.Phonons(namelist[__SCHA_FILDYN__], nqirr = int(namelist[__SCHA_NQIRR__]))
            self.dyn_path = namelist[__SCHA_FILDYN__]

            # Symmetrize the dynmat if requested
            if not self.neglect_symmetries:
                self.dyn.Symmetrize(use_spglib = self.use_spglib)

            if not __SCHA_DATADIR__ in keys:
                self.ensemble = Ensemble.Ensemble(self.dyn, 0)

                if __SCHA_T__ in keys:
                    self.ensemble.current_T = np.float64(namelist[__SCHA_T__])
                    if not __SCHA_TG__ in keys:
                        self.ensemble.T0 = self.ensemble.current_T

                if __SCHA_TG__ in keys:
                    self.ensemble.T0 = np.float64(namelist[__SCHA_TG__])

                if __SCHA_SUPERCELLSIZE__ in keys:
                    self.ensemble.supercell = [int(x) for x in namelist[__SCHA_SUPERCELLSIZE__]]

        if __SCHA_MAXSTEPS__ in keys:
            self.max_ka = int(namelist[__SCHA_MAXSTEPS__])

        if __SCHA_STRESSOFFSET__ in keys:
            # Load the offset from a filename
            try:
                # Try to interpret it as a number
                off = np.float64(namelist[__SCHA_STRESSOFFSET__])
                self.stress_offset = off * np.eye(3, dtype = np.float64, order = "F")
            except:
                # Interpret it as a file
                if not os.path.exists(namelist[__SCHA_STRESSOFFSET__]):
                    raise IOError("Error, the file %s specified as a stress_offset cannot be open" % namelist[__SCHA_STRESSOFFSET__])

            self.stress_offset = np.loadtxt(namelist[__SCHA_STRESSOFFSET__])

        if __SCHA_GRADIOP__ in keys:
            if not namelist[__SCHA_GRADIOP__] in ["gc", "gw", "all"] :
                raise ValueError("Error, %s supports only 'gc', 'gw' or 'all'" % __SCHA_GRADIOP__)

            self.gradi_op = namelist[__SCHA_GRADIOP__]

        # Ensemble keywords
        if __SCHA_DATADIR__ in keys:
            # We can load an ensemble, check for the population number
            if not __SCHA_POPULATION__ in keys:
                raise IOError("Error, population required if the ensemble is provided")
            if not __SCHA_NRANDOM__ in keys:
                raise IOError("Error, %s required when providing an ensemble" %__SCHA_NRANDOM__)

            if not __SCHA_FILDYN__ in keys:
                raise IOError("Error, the dynamical matrix that generated the ensemble must be provided")


            #print "data_dir seen"

            # Setup the ensemble
            self.ensemble = Ensemble.Ensemble(self.dyn, 0)

            if __SCHA_T__ in keys:
                self.ensemble.current_T = np.float64(namelist[__SCHA_T__])
                if not __SCHA_TG__ in keys:
                    self.ensemble.T0 = self.ensemble.current_T

            if __SCHA_TG__ in keys:
                self.ensemble.T0 = np.float64(namelist[__SCHA_TG__])

            if __SCHA_SUPERCELLSIZE__ in keys:
                self.ensemble.supercell = [int(x) for x in namelist[__SCHA_SUPERCELLSIZE__]]

            # Load the data dir
            self.population = int(namelist[__SCHA_POPULATION__])
            if not load_bin:
                self.ensemble.load(namelist[__SCHA_DATADIR__], int(namelist[__SCHA_POPULATION__]), int(namelist[__SCHA_NRANDOM__]))
            else:
                self.ensemble.load_bin(namelist[__SCHA_DATADIR__], int(namelist[__SCHA_POPULATION__]))


        if __SCHA_PRINTSTRESS__ in keys:
            #if not __SCHA_FILDYN__ in keys:
            #    raise ValueError("Error, please specify a dynamical matrix.")
            self.ensemble.has_stress = True

    def print_info(self):
        """
        PRINT SETTINGS ON OUTPUT
        ========================

        This subroutine is for debugging purposes, it will print the settings about
        the minimizer on the standard output.
        """

        print ()
        print ()
        print (" ====== MINIMIZER SETTINGS ====== ")
        print ()
        print ( "Current population = {}".format(self.population))
        print ( "Dynamical matrix file = {}".format(self.dyn_path))
        print ()
        print ()
        print (" --- GENERAL SETTINGS --- ")
        print (" original temperature = ", self.ensemble.T0)
        print (" current temperature = ", self.ensemble.current_T)
        print (" number of configurations = ", self.ensemble.N)
        print (" max number of steps (infinity if negative) = ", self.max_ka)
        print (" meaningful factor = ", self.meaningful_factor)
        print (" gradient to watch (for stopping) = ", self.gradi_op)
        print (" Kong-Liu minimum effective sample size = ", self.ensemble.N * self.kong_liu_ratio)
        print (" (Kong-Liu ratio = ", self.kong_liu_ratio, ")")
        print (" compute the stress tensor = ", self.ensemble.has_stress)
        print (" total number of atoms = ", self.dyn.structure.N_atoms * np.prod(self.ensemble.supercell))
        print ()
        print ("")
        print("--- SYMMETRY INFO ----")
        print (" use spglib = ", self.use_spglib)
        if self.use_spglib:
            import spglib
            print (" Symmetry group = {}".format(spglib.get_spacegroup(self.dyn.structure.get_ase_atoms())))
        print (" Number of symmetries in the unit cell = ", self.N_symmetries)

        print ()
        print (" --- STRUCT MINIMIZATION --- ")
        print (" minim_struct = ", self.minim_struct)
        print (" preconditioning = ", self.precond_wyck)
        print (" minimization step (lambda_w) = ", self.min_step_struc)
        print ()
        print ()
        print (" --- FC MINIMIZATION --- ")
        print (" preconditioning = ", self.precond_dyn)
        print (" minimization step (lambda_a) = ", self.min_step_dyn)
        print (" supercell size = ", " ".join([str(x) for x in self.ensemble.supercell]))

        # Get the current frequencies
        w, pols = self.dyn.GenerateSupercellDyn(self.ensemble.supercell).DyagDinQ(0)
        w *= __RyToCm__

        # Get the starting frequencies
        w0, p0 = self.ensemble.dyn_0.GenerateSupercellDyn(self.ensemble.supercell).DyagDinQ(0)
        w0 *= __RyToCm__

        print ()
        print (" Current dyn frequencies [cm-1] = ", "\t".join(["%.2f" % x for x in w]))
        print ()
        print (" Start dyn frequencies [cm-1] = ", "\t".join(["%.2f" % x for x in w0]))
        print ()
        print ()

    def is_converged(self):
        """
        Simple method to check if the simulation is converged or
        requires a new population to be runned.

        Result
        ------
            bool :
                True if the simulation ended for converging.
        """
        return self.__converged__

    def update(self):
        """
        UPDATE IMPORTANCE SAMPLING
        ==========================


        This methods makes the self.dyn coincide with self.ensemble.current_dyn, and overwrites the stochastic
        weights of the current_dyn.

        Call this method each time you modify the dynamical matrix of the minimization to avoid errors.

        NOTE: it is equivalent to call self.ensemble.update_weights(self.dyn, self.ensemble.current_T)
        """

        self.ensemble.update_weights(self.dyn, self.ensemble.current_T)


    def get_free_energy(self, return_error = False):
        """
        SSCHA FREE ENERGY
        =================

        Obtain the SSCHA free energy per unit cell for the system. This is done through thermodynamic integration.
        Note that for the SSCHA this integration is performed analytically, so evaluating this function
        is almost immediate.

        The result is in Rydberg.

        .. math::

            \\mathcal F = \\mathcal F_0 + \\int_0^1 \\frac{d\\mathcal F_\\lambda}{d\\lambda} d\\lambda

        Where :math:`\\lambda` is the parameter for the adiabatic integration of the hamiltonian.

        .. math::

            H(\\lambda) = H_0 + (H - H_0) \\lambda

        here :math:`H_0` is the sscha harmonic hamiltonian, while :math:`H_1` is the real hamiltonian
        of the system.

        Returns
        -------
            float
                The free energy in the current dynamical matrix and at the ensemble temperature

        """

        #TODO: CHECK THE CONSISTENCY BETWEEN THE DYNAMICAL MATRICES
        # Check if the dynamical matrix has correctly been updated
        #if np.sum( self.dyn != self.ensemble.current_dyn):
        #    raise ValueError("Error, the ensemble dynamical matrix has not been updated. You forgot to call self.update() before")

        return self.ensemble.get_free_energy(return_error = return_error) / np.prod(self.ensemble.supercell)

    def init(self, verbosity = False, delete_previous_data = True):
        """
        INITIALIZE THE MINIMIZATION
        ===========================

        This subroutine initialize the variables needed by the minimization.
        Call this before the first time you invoke the run function.

        Parameters
        ----------
            verbosity : bool
                If true prints some debugging information
            delete_previous_data : bool
                If true, it will clean previous minimizations from the free energies, gradients...
        """

        if (not self.minim_dyn) and (not self.minim_struct):
            raise ValueError("Error, either one of minim_dyn or minim_struct should be True.")

        # Check the ensemble size
        if not self.ensemble.structures:
            s = """The ensemble has not been initialized.
Maybe data_dir is missing from your input?"""
            print (s)
            raise IOError(s)

        # Symmetrize the starting dynamical matrix and apply the sum rule
        if not self.neglect_symmetries:
            if verbosity:
                print("Symmetry initialization...")
            qe_sym = CC.symmetries.QE_Symmetry(self.dyn.structure)
            qe_sym.SetupQPoint(verbose = verbosity)

            if self.use_spglib:
                qe_sym.SetupFromSPGLIB()

                import spglib
                if verbosity:
                    print("Symmetry group: ", spglib.get_spacegroup(self.dyn.structure.get_ase_atoms()))

                self.N_symmetries = qe_sym.QE_nsym

                # Symmetrize the dynamical matrix
                self.dyn.SymmetrizeSupercell()
            else:
                fcq = np.array(self.dyn.dynmats)
                qe_sym.SymmetrizeFCQ(fcq, self.dyn.q_stars, asr = "custom")
                for iq in range(len(self.dyn.q_tot)):
                    self.dyn.dynmats[iq] = fcq[iq, :, :]

            # Save the number of symmetries
            self.N_symmetries = qe_sym.QE_nsym
        else:
            # Only apply the acoustic sum rule
            CC.symmetries.CustomASR(self.dyn.dynmats[0])
            self.N_symmetries = 1

        if verbosity:
            print("Total number of symmetries: {}".format(self.N_symmetries))
            print("Check for the imaginary frequencies...")

        self.check_imaginary_frequencies()
        self.update()

        # Clean all the minimization variables
        if delete_previous_data:
            self.__fe__ = []
            self.__fe_err__ = []
            self.__gc__ = []
            self.__gc_err__ = []
            self.__KL__ = []
            self.__gw__ = []
            self.__gw_err__ = []

        self.__converged__ = False

        # Check that the minimization data are in a good shape
        ERR_ON_LEN= """
 Something wired happened: Did a previous minimization crashed?
 If so, call the init() function of the {} module destroying previous minimization data
 """.format(type(self).__name__)
        assert len(self.__gc__) == len(self.__gc_err__), ERR_ON_LEN
        assert len(self.__gw__) == len(self.__gw_err__) , ERR_ON_LEN
        assert len(self.__gw__) == len(self.__gc__), ERR_ON_LEN
        assert len(self.__KL__) == len(self.__fe__), ERR_ON_LEN
        assert len(self.__fe__) == len(self.__fe_err__), ERR_ON_LEN

        # Start filling the free energy
        if len(self.__fe__) == len(self.__gc__):
            fe, err = self.get_free_energy(True)
            self.__fe__.append(fe - self.eq_energy)
            self.__fe_err__.append(err)

            # Compute the KL ratio
            self.__KL__.append(self.ensemble.get_effective_sample_size())


        # Get the initial gradient
        #grad = self.ensemble.get_fc_from_self_consistency(True, False)
        if verbosity:
            print ("Get the gradient for the first time...")
        grad = self.ensemble.get_preconditioned_gradient(True)
        if verbosity:
            print ("After gradient.")
        self.prev_grad = grad

        # For now check that if root representation is activated
        # The preconditioning must be deactivated
        if self.root_representation != "normal" and self.precond_dyn:
            WRN_MSG = """\n
WARNING, the preconditioning is activated together with a root representation.
         please note that the its best effective when root representation is not active.
         At the same time, root representation works better when preconditioning is deactivated.
         You can ignore this message if you decided to activate preconditioning on purpouses
         (gradient calculation without preconditioning could be time demanding on big systems).

         In the case you want to use both preconditioning and root_representation,
         the best match should be with root_representation = 'sqrt' (you set '{}')\n""".format(self.root_representation)
            print(WRN_MSG)
            warnings.warn(WRN_MSG)


            #raise ValueError("Error, deactivate the preconditioning if a root_representation is used.")

#
#        # Initialize the symmetry
#        qe_sym = CC.symmetries.QE_Symmetry(self.dyn.structure)
#        qe_sym.SetupQPoint(verbose = True)
#
#        struct_grad, struct_grad_err = self.ensemble.get_average_forces(True)
#
#        qe_sym.SymmetrizeVector(struct_grad)
#        qe_sym.SymmetrizeVector(struct_grad_err)
#
#        # Get the gradient modulus
#        gc = np.trace(grad.dot(grad))
#        gc_err = np.trace(grad_err.dot(grad_err))
#
#        self.__gw__.append(np.sqrt( np.einsum("ij, ij", struct_grad, struct_grad)))
#        self.__gw_err__.append(np.sqrt( np.einsum("ij, ij", struct_grad_err, struct_grad_err) / qe_sym.QE_nsymq))
#
#        self.__gc__.append(gc)
#        self.__gc_err__.append(gc_err)


        # Prepare the minimization step rescaling to its best
        if not self.precond_wyck:
            if verbosity:
                print ("Get wickoff best step...")
            self.min_step_struc *= GetBestWykoffStep(self.dyn)


    def run(self, verbose = 1, custom_function_pre = None, custom_function_post = None,
            custom_function_gradient = None):
        """
        RUN THE SSCHA MINIMIZATION
        ==========================

        This function uses all the setted up parameters to run the minimization

        The minimization is stopped only when one of the stopping criteria are met.

        The verbose level can be chosen.

        Parameters
        ----------
            verbose : int
                The verbosity level.
                    - 0 : Noting is printed
                    - 1 : For each step only the free energy, the modulus of the gradient and
                        the Kong-Liu effective sample size is printed.
                    - 2 : The dynamical matrix at each step is saved on output with a progressive integer
            custom_function_pre : pointer to function (self)
                It is a custom function that takes as an input the current
                structure. At each step this function is invoked. This allows
                to print particular analysis during the minimization that
                the user want to define to better control what is it happening
                to the system.
                This function is called before the minimization step has been performed.
                The info on the system saved in the self minimization reguards the previous step.
            custom_function_post : pointer to function(self)
                The same as the previous argument, but this function is invoked after
                the minimization step has been perfomed. The data about free energy,
                gradient and effective sample size have been updated.
            custom_function_gradient : pointer to function (ndarray(NQ, 3*nat, 3*nat), ndarray(nat, 3))
                A pointer to a function that takes as an input the two gradients, and modifies them.
                It is called after the two gradients have been computed, and it is used to
                impose some constraint on the minimization.
        """


        # Eliminate the convergence flag
        self.__converged__ = False

        # TODO: Activate a new pipe to avoid to stop the execution of the python
        #       code when running the minimization. This allows for interactive plots
        running = True

        if not self.minim_struct:
            self.gradi_op = "gc"

        # Prepare the minimizer
        self.minimizer = sscha.Minimizer.Minimizer(self.minim_struct, fixed_step= self.fixed_step, root_representation = self.root_representation, verbose = verbose >= 1)
        self.minimizer.init(self.dyn, self.ensemble.get_effective_sample_size() / self.ensemble.N)

        # Define the starting step as a weighted average on the step in the dynamical matrix a
        self.minimizer.step = self.min_step_dyn
        if self.minim_struct:
            self.minimizer.struct_step_ratio = self.min_step_struc / self.min_step_dyn



        while running:
            # Invoke the custom fuction if any
            if custom_function_pre is not None:
                custom_function_pre(self)

            # Store the original dynamical matrix
            old_dyn = self.dyn.Copy()

            if verbose >= 1:
                print ()
                print (" # ---------------- NEW MINIMIZATION STEP --------------------")
                print ("Step ka = ", len(self.__fe__))

            # Perform the minimization step
            t1 = time.time()
            self.minimization_step(custom_function_gradient)
            t2 = time.time()
            if verbose >=1:
                print ("Time elapsed to perform the minimization step:", t2 - t1, "s")


            if self.check_imaginary_frequencies():
                print ("Immaginary frequencies found.")
                print ("Minimization aborted.")
                break

            # Compute the free energy and its error
            fe, err = self.get_free_energy(True)
            fe -= self.eq_energy
            self.__fe__.append(np.real(fe))
            self.__fe_err__.append(np.real(err))

            harm_fe = self.dyn.GetHarmonicFreeEnergy(self.ensemble.current_T) / np.prod(self.ensemble.supercell)
            anharm_fe = np.real(fe - harm_fe)

            # Compute the KL ratio
            #print "SAVE RHO BEFORE PRINT:"
            #np.savetxt("LAST_RHO_BEFORE_PRINT.dat", self.ensemble.rho)
            self.__KL__.append(self.ensemble.get_effective_sample_size())

            # Print the step
            if verbose >= 1:
                print ()
                print ("")
                print("Number of symmetries before the step: ", self.N_symmetries)
                if self.use_spglib:
                    import spglib
                    print("Group space: ", spglib.get_spacegroup(self.dyn.structure.get_ase_atoms()))
                print ("Harmonic contribution to free energy = %16.8f meV" % (harm_fe * __RyTomev__))
                print ("Anharmonic contribution to free energy = %16.8f +- %16.8f meV" % (anharm_fe * __RyTomev__,
                                                                                         np.real(err) * __RyTomev__))
                print ("Free energy = %16.8f +- %16.8f meV" % (self.__fe__[-1] * __RyTomev__,
                                                              self.__fe_err__[-1] * __RyTomev__))

                print ("FC gradient modulus = %16.8f +- %16.8f bohr^2" % (self.__gc__[-1] * __RyTomev__,
                                                                       self.__gc_err__[-1] * __RyTomev__))
                print ("Struct gradient modulus = %16.8f +- %16.8f meV/A" % (self.__gw__[-1] * __RyTomev__,
                                                                            self.__gw_err__[-1] * __RyTomev__))
                print ("Kong-Liu effective sample size = ", self.__KL__[-1])
                print ()

            if verbose >= 2:
                # Print the dynamical matrix at each step
                ka = len(self.__fe__)
                self.dyn.save_qe("minim_dyn_step%d_" % ka)


            # Get the stopping criteria
            running = not self.check_stop()
            print ("Check the stopping criteria: Running = ", running)


            if len(self.__fe__) > self.max_ka and self.max_ka > 0:
                print ("Maximum number of steps reached.")
                running = False

            # Invoke the custom function (if any)
            if custom_function_post is not None:
                custom_function_post(self)

            # Flush the output to avoid asyncronous printing
            sys.stdout.flush()

        # If your stopped not for convergence then
        # restore the last dynamical matrix
        if not self.is_converged():
            print ()
            print ("Restoring the last good dynamical matrix.")
            self.dyn = old_dyn

            print ("Updating the importance sampling...")
            self.update()
            print ()


    def finalize(self, verbose = 1):
        """
        FINALIZE
        ========

        This method finalizes the minimization, and prints on stdout the
        results of the current minimization.

        Parameters
        ----------
            verbose : int, optional
                The verbosity level. If 0 only the final free energy and gradient is printed.
                If 1 the stress tensor is also printed. If 2 also the final structure and frequencies
                are printed.
        """



        print ()
        print (" * * * * * * * * ")
        print (" *             * ")
        print (" *   RESULTS   * ")
        print (" *             * ")
        print (" * * * * * * * * ")
        print ()

        print ()
        print ("Minimization ended after %d steps" % len(self.__gc__))
        print ()

        fe, ferr = self.get_free_energy(True)
        fe -= self.eq_energy
        print ("Free energy = %16.8f +- %16.8f meV" % (fe * __RyTomev__,
                                                      ferr * __RyTomev__))
        print ("FC gradient modulus = %16.8f +- %16.8f bohr^2" % (self.__gc__[-1] * __RyTomev__,
                                                               self.__gc_err__[-1] * __RyTomev__))
        print ("Struct gradient modulus = %16.8f +- %16.8f meV/A" % (self.__gw__[-1] * __RyTomev__,
                                                                    self.__gw_err__[-1] * __RyTomev__))
        print ("Kong-Liu effective sample size = ", self.ensemble.get_effective_sample_size())
        print ()

<<<<<<< HEAD
=======
        # Print the total force on the structure
        print("Total force on the centroids [eV/A]:")
        forces, err = self.ensemble.get_average_forces(True)
        # Apply the symmetries
        if not self.neglect_symmetries:
            qe_sym = CC.symmetries.QE_Symmetry(self.dyn.structure)
            if self.use_spglib:
                qe_sym.SetupFromSPGLIB()
            else:
                qe_sym.SetupQPoint()
            qe_sym.SymmetrizeVector(forces)
            qe_sym.SymmetrizeVector(err)
            err /= np.sqrt(qe_sym.QE_nsym)

        for i in range(self.dyn.structure.N_atoms):
            print("{:4d}) {:14.6f}{:14.6f}{:14.6f}  +- {:14.6f}{:14.6f}{:14.6f}".format(*list([i] + list(forces[i, :] * CC.Units.RY_TO_EV) + list(err[i,:] * CC.Units.RY_TO_EV))))
        print()

>>>>>>> d86b5985
        if self.ensemble.has_stress and verbose >= 1:
            print ()
            print (" ==== STRESS TENSOR [GPa] ==== ")
            stress, err = self.get_stress_tensor()

            # Convert in GPa
            stress *= __RyBohr3_to_GPa__
            err *= __RyBohr3_to_GPa__

            print ("%16.8f%16.8f%16.8f%10s%16.8f%16.8f%16.8f" % (stress[0,0], stress[0,1], stress[0,2], "",
                                                                err[0,0], err[0,1], err[0,2]))
            print ("%16.8f%16.8f%16.8f%10s%16.8f%16.8f%16.8f" % (stress[1,0], stress[1,1], stress[1,2], "    +-    ",
                                                                err[1,0], err[1,1], err[1,2]))

            print ("%16.8f%16.8f%16.8f%10s%16.8f%16.8f%16.8f" % (stress[2,0], stress[2,1], stress[2,2], "",
                                                                err[2,0], err[2,1], err[2,2]))

            print ()

            abinit_stress = self.ensemble.get_average_stress()
            abinit_stress *= __RyBohr3_to_GPa__
            print (" Ab initio average stress [GPa]:")
            print ("%16.8f%16.8f%16.8f" % (abinit_stress[0,0], abinit_stress[0,1], abinit_stress[0,2]))
            print ("%16.8f%16.8f%16.8f" % (abinit_stress[1,0], abinit_stress[1,1], abinit_stress[1,2]))
            print ("%16.8f%16.8f%16.8f" % (abinit_stress[2,0], abinit_stress[2,1], abinit_stress[2,2]))
            print ()



        if verbose >= 2:
            print (" ==== FINAL STRUCTURE [A] ==== ")
            nat = self.dyn.structure.N_atoms
            for i in range(nat):
                print ("%5s %16.8f%16.8f%16.8f" % (self.dyn.structure.atoms[i],
                                                  self.dyn.structure.coords[i,0],
                                                  self.dyn.structure.coords[i,1],
                                                  self.dyn.structure.coords[i,2]))
            print ()
            print (" ==== FINAL FREQUENCIES [cm-1] ==== ")
            super_dyn = self.dyn.GenerateSupercellDyn(self.ensemble.supercell)
            w, pols = super_dyn.DyagDinQ(0)
            trans = CC.Methods.get_translations(pols, super_dyn.structure.get_masses_array())

            for i in range(len(w)):
                print ("Mode %5d:   freq %16.8f cm-1  | is translation? " % (i+1, w[i] * __RyToCm__), trans[i])

            print ()



    def check_imaginary_frequencies(self):
        """
        The following subroutine check if the current matrix has imaginary frequency. In this case
        the minimization is stopped.
        """

        # Get the frequencies
        #superdyn = self.dyn.GenerateSupercellDyn(self.ensemble.supercell)
        w, pols = self.dyn.DiagonalizeSupercell()#.DyagDinQ(0)
        ss = self.dyn.structure.generate_supercell(self.dyn.GetSupercell())

        # Get translations
        if not self.ensemble.ignore_small_w:
            trans_mask = ~CC.Methods.get_translations(pols, ss.get_masses_array())
        else:
            trans_mask = np.abs(w) > CC.Phonons.__EPSILON_W__

        current_n_trans = np.sum((~trans_mask).astype(int))

        # Remove translations
        w = w[trans_mask]
        pols = pols[:, trans_mask]

        # Frequencies are ordered, check if the first one is negative.
        if w[0] < 0:
            print ("Total frequencies (excluding translations):")
            #superdyn0 = self.ensemble.dyn_0.GenerateSupercellDyn(self.ensemble.supercell)
            wold, pold = self.ensemble.dyn_0.DiagonalizeSupercell()# superdyn0.DyagDinQ(0)

            ss0 = self.ensemble.dyn_0.structure.generate_supercell(self.dyn.GetSupercell())

            if not self.ensemble.ignore_small_w:
                trans_mask = ~CC.Methods.get_translations(pold, ss0.get_masses_array())
            else:
                trans_mask = np.abs(wold) > CC.Phonons.__EPSILON_W__

            old_n_trans = np.sum((~trans_mask).astype(int))

            if old_n_trans != current_n_trans:
                ERR_MSG = """
Error, the number of translational modes before and after the step is different.
    original translational modes: {}
    new translational modes: {}

You can try to fix this error setting the {} variable of {} class to True.
    """.format(old_n_trans, current_n_trans, "enforce_sum_rule", self.__class__.__name__)
                print(ERR_MSG)
                if not self.enforce_sum_rule:
                    raise ValueError(ERR_MSG)
                else:
                    return True


            wold = wold[trans_mask] * __RyToCm__
            pold = pold[:, trans_mask]
            total_mask = list(range(len(w)))
            ws = np.zeros(len(w))
            for i in range(len(w)):
                # Look for the fequency association
                scalar = np.abs(np.einsum("a, ab", np.conj(pols[:, i]), pold[:, total_mask]))
                index = total_mask[np.argmax(scalar)]
                ws[index] = w[i] * __RyToCm__
                total_mask.pop(np.argmax(scalar))


            print ("\n".join(["%d) %.4f  | %.4f cm-1" % (i, x, wold[i]) for i, x in enumerate(ws)]))
            print ()
            return True
        return False


    def check_stop(self):
        """
        CHECK THE STOPPING CONDITION
        ============================

        Check the stopping criteria and returns True if the stopping
        condition is satisfied

        Result
        ------
            bool :
                True if the minimization must be stopped, False otherwise

        """

        # Check the gradient
        last_gc = self.__gc__[-1]
        last_gc_err = self.__gc_err__[-1]
        last_gw = self.__gw__[-1]
        last_gw_err = self.__gw_err__[-1]

        gc_cond = (last_gc < last_gc_err * self.meaningful_factor)
        gw_cond = (last_gw < last_gw_err * self.meaningful_factor)

        total_cond = False

        if gc_cond:
            print ()
            print ("The gc gradient satisfy the convergence condition.")
        if gw_cond:
            print ()
            print ("The gw gradient satisfy the convergence condition.")
<<<<<<< HEAD

        if self.gradi_op == "gc":
=======
        
        if self.gradi_op == "gc" or not self.minim_struct:
>>>>>>> d86b5985
            total_cond = gc_cond
        elif self.gradi_op == "gw" or not self.minim_dyn:
            total_cond = gw_cond
        elif self.gradi_op == "all":
            total_cond = gc_cond and gw_cond
        else:
            raise ValueError("Error, gradi_op must be one of 'gc', 'gw' or 'all'")

        if total_cond:
            self.__converged__ = True
            print ("The system satisfy the convergence criteria according to the input.")
            return True

        # Check the KL
        kl = self.ensemble.get_effective_sample_size()

        if kl / float(self.ensemble.N) < self.kong_liu_ratio and self.minimizer.is_new_direction():
            self.__converged__ = False
            print ("KL:", kl, "KL/N:", kl / float(self.ensemble.N), "KL RAT:", self.kong_liu_ratio)
            print ("  According to your input criteria")
            print ("  you are out of the statistical sampling." )
            return True

        # Check if there are imaginary frequencies
        im_freq = self.check_imaginary_frequencies()
        if im_freq:
            print ("ERROR: imaginary frequencies found in the minimization")
            sys.stderr.write("ERROR: imaginary frequencies found in the minimization\n")
            return True

        return False

    def plot_results(self, save_filename = None, plot = True):
        """
        PLOT RESULTS
        ============

        This usefull methods uses matplotlib to generate a plot of the
        minimization.

        Parameters
        ----------
            save_filename : optional, string
                If present the plotted data will be saved in
                a text file specified by input.

            plot : optiona, bool
                If false no plot is performed. This allows only to save result
                even if you do not have any access in a X server.
        """

        # Check if the length of the gc is not good, and append the last
        # gradient
        if len(self.__gc__) != len(self.__fe__):
            #grad, grad_err = self.ensemble.get_fc_from_self_consistency(True, True)
#            grad, grad_err = self.ensemble.get_preconditioned_gradient(True, True)
#            grad = self.__gc__[-1]
#            grad_err = self.__gc_err__[-1]
#
#            # Initialize the symmetry
#            qe_sym = CC.symmetries.QE_Symmetry(self.dyn.structure)
#            qe_sym.SetupQPoint(verbose = True)
#
#            struct_grad, struct_grad_err = self.ensemble.get_average_forces(True)
#
#            qe_sym.SymmetrizeVector(struct_grad)
#            qe_sym.SymmetrizeVector(struct_grad_err)
#
#            # Get the gradient modulus
#            gc = np.einsum("abc, acb", grad, grad)
#            gc_err = np.einsum("abc, acb", grad_err, grad_err)

            self.__gw__.append(self.__gw__[-1])#np.sqrt( np.einsum("ij, ij", struct_grad, struct_grad)))
            self.__gw_err__.append(self.__gw_err__[-1])#np.sqrt( np.einsum("ij, ij", struct_grad_err, struct_grad_err) / qe_sym.QE_nsymq))

            self.__gc__.append(self.__gc__[-1])
            self.__gc_err__.append(self.__gc_err__[-1])

<<<<<<< HEAD
        # Convert the data in numpy arrays
        fe = np.array(self.__fe__) * __RyTomev__
        fe_err = np.array(self.__fe_err__) * __RyTomev__

        gc = np.array(self.__gc__) * __RyTomev__
        gc_err = np.array(self.__gc_err__) * __RyTomev__

        gw = np.array(self.__gw__) * __RyTomev__
        gw_err = np.array(self.__gw_err__) * __RyTomev__

        kl = np.array(self.__KL__, dtype = np.float64)

=======
        fe = np.array(self.__fe__)[self.__good_kasteps__] * __RyTomev__
        fe_err = np.array(self.__fe_err__)[self.__good_kasteps__] * __RyTomev__
        
        
        gc = np.array(self.__gc__)[self.__good_kasteps__] * __RyTomev__
        gc_err = np.array(self.__gc_err__)[self.__good_kasteps__] * __RyTomev__
        
        gw = np.array(self.__gw__)[self.__good_kasteps__] * __RyTomev__
        gw_err = np.array(self.__gw_err__)[self.__good_kasteps__] * __RyTomev__
        
        kl = np.array(self.__KL__, dtype = np.float64)[self.__good_kasteps__]
        
>>>>>>> d86b5985
        steps = np.arange(len(fe))


        # Check if the results need to be saved on a file
        if save_filename is not None:
            #print "Lengths:", len(fe), len(gc), len(gw), len(kl), len(steps)
            print ("Saving the minimization results...")
            save_data = [steps, fe, fe_err, gc, gc_err, gw, gw_err, kl]
            np.savetxt(save_filename, np.real(np.transpose(save_data)),
                       header = "Steps; Free energy +- error [meV]; FC gradient +- error [bohr^2]; Structure gradient +- error [meV / A]; Kong-Liu N_eff")
            print ("Minimization data saved in %s." % save_filename)
<<<<<<< HEAD


=======
            print('Good steps at {}'.format(self.__good_kasteps__))
        
        
>>>>>>> d86b5985
        # Plot
        if plot:
            if not __MATPLOTLIB__:
                print ("MATPLOTLIB NOT FOUND.")
                raise ImportError("Error, matplotlib required to plot")
            plt.figure()
            plt.title("Free energy")
            plt.errorbar(steps, fe, yerr = fe_err, label = "Free energy")
            plt.ylabel(r"$F$ [meV]")
            plt.xlabel("steps")
            plt.tight_layout()

            plt.figure()
            plt.title("FC matrix gradient")
            plt.errorbar(steps, gc, yerr = gc_err, label = "gradient")
            plt.ylabel(r"$|\vec g|$ [bohr^2]")
            plt.xlabel("steps")
            plt.tight_layout()

            plt.figure()
            plt.title("Structure gradient")
            plt.errorbar(steps, gw, yerr = gw_err, label = "gradient")
            plt.ylabel(r"$|\vec g|$ [meV / A]")
            plt.xlabel("steps")
            plt.tight_layout()

            plt.figure()
            plt.title("Kong-Liu effective sample size")
            plt.plot(steps, kl)
            plt.ylabel(r"$\frac{N_{eff}}{N_0}$")
            plt.xlabel("steps")
            plt.tight_layout()

            plt.show()


    def get_stress_tensor(self):
        """
        GET THE STRESS TENSOR
        =====================

        For a full documentation, please refer to the same function of the
        Ensemble class.
        This subroutine just link to that one. A stress offset is added if defined
        in the input variable of the current class.

        NOTE: if the ensemble has not the stress tensors, an exception will be raised

        """


        return self.ensemble.get_stress_tensor(self.stress_offset, use_spglib= self.use_spglib)



def get_root_dyn(dyn_fc, root_representation):
    """
    Get the root dyn matrix


    This method computes the root equivalent of the dynamical matrix
    """
    # TODO: To be ultimated
    pass

def PerformRootStep(dyn_q, grad_q, step_size=1, root_representation = "sqrt", minimization_algorithm = "sdes"):
    """
    ROOT MINIMIZATION STEP
    ======================

    As for the [Monacelli, Errea, Calandra, Mauri, PRB 2017], the nonlinear
    change of variable is used to perform the step.

    It works as follows:

    .. math::

        \\Phi \\rightarrow \\sqrt{x}{\\Phi}

        \\frac{\\partial F}{\\partial \\Phi} \\rightarrow \\frac{\\partial F}{\\partial \\sqrt{x}{\\Phi}}

        \\sqrt{x}{\\Phi^{(n)}} \\stackrel{\\frac{\\partial F}{\\partial \\sqrt{x}{\\Phi}}}{\\longrightarrow} \\sqrt{x}{\\Phi^{(n+1)}}

        \\Phi^{(n+1)} = \\left(\\sqrt{x}{\\Phi^{(n+1)}})^{x}

    Where the specific update step is determined by the minimization_algorithm, while the :math:`x` order
    of the root representation is determined by the root_representation argument.

    Parameters
    ----------
        dyn_q : ndarray( NQ x 3nat x 3nat )
            The dynamical matrix in q space. The Nq are the total number of q.
        grad_q : ndarray( NQ x 3nat x 3nat )
            The gradient of the dynamical matrix.
        step_size : float
            The step size for the minimization
        root_representation : string
            choice between "normal", "sqrt" and "root4". The value of :math:`x` will be, respectively,
            1, 2, 4.
        minimization_algorithm : string
            The minimization algorithm to be used for the update.

    Result
    ------
        new_dyn_q : ndarray( NQ x 3nat x 3nat )
            The updated dynamical matrix in q space
    """
    ALLOWED_REPRESENTATION = ["normal", "root4", "sqrt", "root2"]

    # Avoid case sensitiveness
    root_representation = root_representation.lower()

    if not root_representation in ALLOWED_REPRESENTATION:
        raise ValueError("Error, root_representation is %s must be one of '%s'." % (root_representation,
                                                                                  ", ".join(ALLOWED_REPRESENTATION)))
    # Allow also for the usage of root2 instead of sqrt
    if root_representation == "root2":
        root_representation = "sqrt"

    # Apply the diagonalization
    nq = np.shape(dyn_q)[0]

    # Check if gradient and dyn_q have the same number of q points
    if nq != np.shape(grad_q)[0]:
        raise ValueError("Error, the number of q point of the dynamical matrix %d and gradient %d does not match!" % (nq, np.shape(grad_q)[0]))

    # Create the root representation
    new_dyn = np.zeros(np.shape(dyn_q), dtype = np.complex128)
    new_grad = np.zeros(np.shape(dyn_q), dtype = np.complex128)

    # Copy
    new_dyn[:,:,:] = dyn_q
    new_grad[:,:,:] = grad_q

    # Cycle over all the q points
    if root_representation != "normal":
        for iq in range(nq):
            # Dyagonalize the matrix
            eigvals, eigvects = np.linalg.eigh(dyn_q[iq, :, :])

            # Regularize acustic modes
            if iq == 0:
                eigvals[eigvals < 0] = 0.

            # The sqrt conversion
            new_dyn[iq, :, :] = np.einsum("a, ba, ca", np.sqrt(eigvals), eigvects, np.conj(eigvects))
            new_grad[iq, :, :] = new_dyn[iq, :, :].dot(grad_q[iq, :, :]) + grad_q[iq, :, :].dot(new_dyn[iq, :, :])

            # If root4 another loop needed
            if root_representation == "root4":
                new_dyn[iq, :, :] = np.einsum("a, ba, ca", np.sqrt(np.sqrt(eigvals)), eigvects, np.conj(eigvects))
                new_grad[iq, :, :] = new_dyn[iq, :, :].dot(new_grad[iq, :, :]) + new_grad[iq, :, :].dot(new_dyn[iq, :, :])

    # Perform the step
    # For now only steepest descent implemented
    if minimization_algorithm == "sdes":
        new_dyn -= new_grad * step_size
    else:
        raise ValueError("Error, the given minimization_algorithm '%s' is not implemented." % minimization_algorithm)


    if root_representation != "normal":
        for iq in range(nq):
            # The square root conversion
            new_dyn[iq, :, :] = new_dyn[iq, :,:].dot(new_dyn[iq, :,:])

            # The root4 conversion
            if root_representation == "root4":
                new_dyn[iq, :, :] = new_dyn[iq, :,:].dot(new_dyn[iq, :,:])

    # Return the matrix
    return new_dyn




def ApplyLambdaTensor(current_dyn, matrix, T = 0):
    """
    INVERSE PRECONDITIONING
    =======================

    This function perform the inverse of the precondtioning: it applies the Hessian
    matrix to the preconditioned gradient to obtain the real one. This is
    a test function.


    Parameters
    ----------
        current_dyn : 3*nat x 3*nat
            The current force-constant matrix to compute the Lambda tensor
        matrix : 3*nat x 3*nat
            The matrix on which you want to apply the Lambda tensor.
        T : float
            The temperature

    Result
    ------
        new_matrix : 3*nat x 3*nat
            The matrix after the Lambda application
    """

    w, pols = current_dyn.DyagDinQ(0)

    # Get the translations
    trans = ~CC.Methods.get_translations(pols, current_dyn.structure.get_masses_array())

    # Restrict only to non translational modes
    w = np.real(w[trans])
    pols = np.real( pols[:, trans])

    nat = current_dyn.structure.N_atoms

    # Redefine the polarization vectors
    m = current_dyn.structure.get_masses_array()
    for i in range(nat):
        pols[3*i : 3*i + 3,:] /= np.sqrt(m[i])

    # Get the bose occupation number
    nmodes = len(w)
    f_munu = np.zeros( (nmodes, nmodes), dtype = np.float64)


    n_w = np.zeros( nmodes, dtype = np.float64)
    dn_dw = np.zeros(nmodes, dtype = np.float64)
    if T != 0:
        beta = 1 / (__K_to_Ry__ * T)
        n_w = 1 / (np.exp(w * beta) - 1)
        dn_dw = - beta / (2 * np.cosh(w * beta) - 1)

    # Prepare the multiplicating function
    for i in range(nmodes):
        md = np.abs((w - w[i]) / w[i]) > __EPSILON__
        f_munu[i, md] = (n_w[md] + n_w[i] + 1) / (w[i] + w[md]) - (n_w[i] - n_w[md]) / (w[i] - w[md])
        f_munu[i, ~md] = (2 *n_w[i] + 1) /(2* w[i]) - dn_dw[i]
        f_munu[i, :] /= - 4 * w[i] * w

    # Perform the Einstein summation contracting everithing
    return np.einsum("ab, ia, jb, ca, db,cd -> ij", f_munu, pols, pols,
                     pols, pols, matrix)


def ApplyFCPrecond(current_dyn, matrix, T = 0):
    """
    PURE FORCE-CONSTANT PRECONDITIONING
    ===================================

    This function perform the precondition on a given matrix, by applying
    the inverse of the lambda function


    Parameters
    ----------
        current_dyn : 3*nat x 3*nat
            The current force-constant matrix to compute the Lambda tensor
        matrix : 3*nat x 3*nat
            The matrix on which you want to apply the Lambda tensor.
        T : float
            The temperature

    Result
    ------
        new_matrix : 3*nat x 3*nat
            The matrix after the Lambda application
    """

    w, pols = current_dyn.DyagDinQ(0)

    # Get the translations
    trans = ~CC.Methods.get_translations(pols, current_dyn.structure.get_masses_array())

    # Restrict only to non translational modes
    w = np.real(w[trans])
    pols = np.real( pols[:, trans])

    nat = current_dyn.structure.N_atoms

    # Multiply for the masses
    m = current_dyn.structure.get_masses_array()
    for i in range(nat):
        pols[3*i : 3*i + 3, : ] *= np.sqrt(m[i])

    # Get the bose occupation number
    nmodes = len(w)
    f_munu = np.zeros( (nmodes, nmodes), dtype = np.float64)


    n_w = np.zeros( nmodes, dtype = np.float64)
    dn_dw = np.zeros(nmodes, dtype = np.float64)
    if T != 0:
        beta = 1 / (__K_to_Ry__ * T)
        n_w = 1 / (np.exp(w * beta) - 1)
        dn_dw = - beta / (2 * np.cosh(w * beta) - 1)

    # Prepare the multiplicating function
    for i in range(nmodes):
        md = np.abs((w - w[i]) / w[i]) > __EPSILON__
        f_munu[i, md] = (n_w[md] + n_w[i] + 1) / (w[i] + w[md]) - (n_w[i] - n_w[md]) / (w[i] - w[md])
        f_munu[i, ~md] = (2 *n_w[i] + 1) / w[i] - dn_dw[i]
        f_munu[i, :] /= 4 * w[i] * w

    f_munu = 1 / f_munu

    # Perform the Einstein summation contracting everithing
    return np.einsum("ab, ia, jb, ca, db,cd -> ij", f_munu, pols, pols,
                     pols, pols,  matrix)




def GetStructPrecond(current_dyn, ignore_small_w = False):
    r"""
    GET THE PRECONDITIONER FOR THE STRUCTURE MINIMIZATION
    =====================================================

    NOTE: the Phi is in Ry/bohr^2 while the forces are in Ry/A
    NOTE: the output preconditioner (that must be interfaced with forces) is in A^2/Ry

    The preconditioner of the structure minimization is computed directly from the
    dynamical matrix. It is the fake inverse (projected out the translations).

    .. math::

        \Phi_{\alpha\beta}^{-1} = \frac{1}{\sqrt{M_\alpha M_\beta}}\sum_\mu \frac{e_\mu^\alpha e_\mu^\beta}{\omega_\mu^2}

    Where the sum is restricted to the non translational modes.

    Parameters
    ----------
        current_dyn : Phonons()
            The current dynamical matrix

    Returns
    -------
        preconditioner : ndarray 3nat x 3nat
            The inverse of the force constant matrix, it can be used as a preconditioner.

    """

    # Dyagonalize the current dynamical matrix
    w, pols = current_dyn.DyagDinQ(0)

    # Get some usefull array
    mass = current_dyn.structure.get_masses_array()
    nat = current_dyn.structure.N_atoms

    _m_ = np.zeros( 3*nat, dtype = np.float64)
    for i in range(nat):
        _m_[3 * i: 3*i + 3] = mass[i]

    _msi_ = 1 / np.sqrt(_m_)

    # Select translations
    if not ignore_small_w:
        not_trans = ~CC.Methods.get_translations(pols, mass)
    else:
        not_trans = np.abs(w) > CC.Phonons.__EPSILON_W__

    # Delete the translations from the dynamical matrix
    w = w[not_trans]
    pols = pols[:, not_trans]

    wm2 = 1 / w**2

    # Compute the precondition using the einsum
    dyn_inv = np.real(np.einsum("c, ac, bc", wm2, pols, np.conj(pols)))
    precond = np.outer(_msi_, _msi_) * dyn_inv
    #precond = np.einsum("a,b,c,ac,bc -> ab", _msi_, _msi_, wm2, pols, pols)
    return precond * CC.Phonons.BOHR_TO_ANGSTROM**2


def GetBestWykoffStep(current_dyn):
    """
    GET THE BEST WYCKOFF STEP
    =========================

    This is an alternative way to the preconditioning, in which the best wyckoff step
    is choosen rescaled on the current dynamical matrix.

    NOTE: It works with real space matrices.

    .. math::

        STEP = \\frac{1}{\\max \\lambda(\\Phi)}

    Where :math:`\\lambda(\\Phi)` is the generic eigenvalue of the force constant matrix.
    This is because :math:`\\Phi` is correct Hessian of the free energy respect to
    the structure in the minimum.

    The best step is returned in [Angstrom^2 / Ry].

    Parameters
    ----------
        current_dyn : ndarray 3n_at x 3n_at
            The force constant matrix :math:`\\Phi`. It should be in Ry/bohr^2.
    """

    return 1 / np.max(np.real(np.linalg.eigvals(current_dyn.dynmats[0]))) * CC.Phonons.BOHR_TO_ANGSTROM**2<|MERGE_RESOLUTION|>--- conflicted
+++ resolved
@@ -561,13 +561,10 @@
         # Update the previous gradient
         self.prev_grad = dyn_grad
 
-<<<<<<< HEAD
-=======
         # If the step is good, pass chose it
         if self.minimizer.new_direction:
             self.__good_kasteps__.append(len(self.__fe__) - 1)
-        
->>>>>>> d86b5985
+
     def setup_from_namelist(self, input_file):
         """
         SETUP THE MINIMIZATION
@@ -1246,8 +1243,6 @@
         print ("Kong-Liu effective sample size = ", self.ensemble.get_effective_sample_size())
         print ()
 
-<<<<<<< HEAD
-=======
         # Print the total force on the structure
         print("Total force on the centroids [eV/A]:")
         forces, err = self.ensemble.get_average_forces(True)
@@ -1266,7 +1261,6 @@
             print("{:4d}) {:14.6f}{:14.6f}{:14.6f}  +- {:14.6f}{:14.6f}{:14.6f}".format(*list([i] + list(forces[i, :] * CC.Units.RY_TO_EV) + list(err[i,:] * CC.Units.RY_TO_EV))))
         print()
 
->>>>>>> d86b5985
         if self.ensemble.has_stress and verbose >= 1:
             print ()
             print (" ==== STRESS TENSOR [GPa] ==== ")
@@ -1420,13 +1414,8 @@
         if gw_cond:
             print ()
             print ("The gw gradient satisfy the convergence condition.")
-<<<<<<< HEAD
-
-        if self.gradi_op == "gc":
-=======
-        
+
         if self.gradi_op == "gc" or not self.minim_struct:
->>>>>>> d86b5985
             total_cond = gc_cond
         elif self.gradi_op == "gw" or not self.minim_dyn:
             total_cond = gw_cond
@@ -1505,33 +1494,18 @@
             self.__gc__.append(self.__gc__[-1])
             self.__gc_err__.append(self.__gc_err__[-1])
 
-<<<<<<< HEAD
-        # Convert the data in numpy arrays
-        fe = np.array(self.__fe__) * __RyTomev__
-        fe_err = np.array(self.__fe_err__) * __RyTomev__
-
-        gc = np.array(self.__gc__) * __RyTomev__
-        gc_err = np.array(self.__gc_err__) * __RyTomev__
-
-        gw = np.array(self.__gw__) * __RyTomev__
-        gw_err = np.array(self.__gw_err__) * __RyTomev__
-
-        kl = np.array(self.__KL__, dtype = np.float64)
-
-=======
         fe = np.array(self.__fe__)[self.__good_kasteps__] * __RyTomev__
         fe_err = np.array(self.__fe_err__)[self.__good_kasteps__] * __RyTomev__
-        
-        
+
+
         gc = np.array(self.__gc__)[self.__good_kasteps__] * __RyTomev__
         gc_err = np.array(self.__gc_err__)[self.__good_kasteps__] * __RyTomev__
-        
+
         gw = np.array(self.__gw__)[self.__good_kasteps__] * __RyTomev__
         gw_err = np.array(self.__gw_err__)[self.__good_kasteps__] * __RyTomev__
-        
+
         kl = np.array(self.__KL__, dtype = np.float64)[self.__good_kasteps__]
-        
->>>>>>> d86b5985
+
         steps = np.arange(len(fe))
 
 
@@ -1543,14 +1517,9 @@
             np.savetxt(save_filename, np.real(np.transpose(save_data)),
                        header = "Steps; Free energy +- error [meV]; FC gradient +- error [bohr^2]; Structure gradient +- error [meV / A]; Kong-Liu N_eff")
             print ("Minimization data saved in %s." % save_filename)
-<<<<<<< HEAD
-
-
-=======
             print('Good steps at {}'.format(self.__good_kasteps__))
-        
-        
->>>>>>> d86b5985
+
+
         # Plot
         if plot:
             if not __MATPLOTLIB__:
