# -*- coding: utf-8 -*-
from __future__ import print_function
import sys, os
import subprocess
import threading
import copy
import time, datetime

__DIFFLIB__ = False
try:
    __DIFFLIB__ = True
    import difflib
except:
    pass

import numpy as np
import time, datetime

from ase.units import Rydberg, Bohr
import ase, ase.io

import cellconstructor as CC
import cellconstructor.Methods

# SETUP THE CODATA 2006, To match the QE definition of Rydberg
try:
    units = ase.units.create_units("2006")
except:
    units = {"Ry": 13.605698066, "Bohr": 1/1.889725989}

"""
This is an untility script that is able to manage the submission into
a cluster of an ensemble
"""
__CLUSTER_NAMELIST__ = "cluster"
__CLUSTER_TEMPLATE__ = "template"
__TEMPLATE_ENV__ = "SSCHA_CLUSTERS_DIR"
__CLUSTER_HOST__ = "hostname"
__CLUSTER_PWD__ = "pwd"
__CLUSTER_ACCOUNT__ = "account"
__CLUSTER_BINARY__ = "binary_path"
__CLUSTER_MPICMD__ = "mpicmd"
__CLUSTER_ATTEMPTS__ = "reconnect_attempts"
__CLUSTER_PORT__ = "port"


__CLUSTER_TERMINAL__ = "shell"
__CLUSTER_SUBCMD__ = "submit_cmd"
__CLUSTER_SUBNAME__ = "queue_directive"
__CLUSTER_VNODES__ = "v_nodes"
__CLUSTER_NNODES__ = "n_nodes"
__CLUSTER_UNODES__ = "use_nodes"
__CLUSTER_VCPU__ = "v_cpu" 
__CLUSTER_NCPU__ = "n_cpu"
__CLUSTER_UCPU__ = "use_cpu"
__CLUSTER_VTIME__ = "v_time"
__CLUSTER_NTIME__ = "n_time"
__CLUSTER_NPOOLS__ = "n_pools"
__CLUSTER_UTIME__ = "use_time"
__CLUSTER_VMEM__ = "v_memory"
__CLUSTER_NMEM__ = "max_ram"
__CLUSTER_UMEM__ = "use_memory"
__CLUSTER_VPART__ = "v_partition"
__CLUSTER_NPART__ = "partition_name"
__CLUSTER_UPART__ = "use_partition"
__CLUSTER_INITSCRIPT__ = "init_script"
__CLUSTER_MAXRECALC__ = "max_recalc"
__CLUSTER_BATCHSIZE__ = "batch_size"
__CLUSTER_LOCALWD__ = "local_workdir"
__CLUSTER_VACCOUNT__ = "v_account"
__CLUSTER_UACCOUNT__ = "use_account"
__CLUSTER_SSHCMD__ = "sshcmd"
__CLUSTER_SCPCMD__ = "scpcmd"
__CLUSTER_TIMEOUT__ = "timeout"
__CLUSTER_JOBNUMBER__ = "job_numbers"
__CLUSTER_NPARALLEL__ = "n_together"


__CLUSTER_WORKDIR__ = "workdir"


# List of the requested keywords
__CLUSTER_RKW__ = [__CLUSTER_WORKDIR__, __CLUSTER_HOST__,
                   __CLUSTER_ACCOUNT__, __CLUSTER_BINARY__]

# List all the possible keys
__CLUSTER_KEYS__ = [__CLUSTER_NAMELIST__, __CLUSTER_TEMPLATE__, __CLUSTER_HOST__, __CLUSTER_PWD__,
                    __CLUSTER_ACCOUNT__, __CLUSTER_BINARY__, __CLUSTER_MPICMD__, __CLUSTER_TERMINAL__,
                    __CLUSTER_SUBCMD__, __CLUSTER_SUBNAME__, __CLUSTER_VNODES__, __CLUSTER_NNODES__,
                    __CLUSTER_UNODES__, __CLUSTER_VCPU__, __CLUSTER_NCPU__, __CLUSTER_UCPU__,
                    __CLUSTER_VTIME__, __CLUSTER_NTIME__, __CLUSTER_UTIME__, __CLUSTER_VMEM__,
                    __CLUSTER_NMEM__, __CLUSTER_UMEM__, __CLUSTER_VPART__, __CLUSTER_NPART__,
                    __CLUSTER_UPART__, __CLUSTER_INITSCRIPT__, __CLUSTER_MAXRECALC__, __CLUSTER_BATCHSIZE__,
                    __CLUSTER_LOCALWD__, __CLUSTER_VACCOUNT__, __CLUSTER_UACCOUNT__, __CLUSTER_SSHCMD__,
                    __CLUSTER_SCPCMD__, __CLUSTER_WORKDIR__, __CLUSTER_TIMEOUT__, 
                    __CLUSTER_JOBNUMBER__, __CLUSTER_NPARALLEL__, __CLUSTER_NPOOLS__,
                    __CLUSTER_ATTEMPTS__, __CLUSTER_PORT__]


class Cluster(object):
    
    def __init__(self, hostname=None, pwd=None, extra_options="", workdir = "",
                 account_name = "", partition_name = "", binary="pw.x -npool NPOOL -i PREFIX.pwi > PREFIX.pwo",
                 mpi_cmd=r"srun --mpi=pmi2 -n NPROC"):
        """
        SETUP THE CLUSTER
        =================
        It is strongly suggested to use public/private keys.
        However, sometimes for some reasons it is not possible to do so.
        Then you must install sshpass, and provide the password 
        for establishing the connection.
        
        Parameters
        ----------
            hostname:
                The name of the host toward you want to connect.
                E.G. 
                pippo@login.cineca.marconi.it
            pwd:
                The password for the connection. 
                If you use a private key, do not pass this argument.
                In the other case you must have sshpass package to allow the
                password communication.
            extra_options:
                The extra options to be passed to the ssh command.
                For example, connect to port 24 use 'extra_options="-p 24"'
            workdir:
                The workinig directory in the cluster. This is the directory
                in which the job will be runned.
            account_name:
                The name of the account for the job submission
            partition_name:
                The partition name for the job submission
        """
        
        self.hostname = hostname
        self.pwd = pwd

        self.sshcmd = "ssh"
        self.sshcmd = "ssh " + extra_options
        self.scpcmd = "scp " + extra_options.replace("-p", "-P")

        if not pwd is None:
            self.pwd = pwd
            res = os.system("sshpass > /dev/null")
            if res != 0:
                raise ValueError("Error, sshpass command not found, required to connect through password to server.")
            
            self.sshcmd = "sshpass -p '" + pwd + "' ssh " + extra_options
            self.scpcmd = "sshpass -p '" + pwd + "' scp " + extra_options.replace("-p", "-P")
        else:
            self.sshcmd = "ssh " + extra_options
            self.scpcmd = "scp " + extra_options.replace("-p", "-P")

    
        self.account_name = account_name
        self.partition_name = partition_name
        if partition_name:
            self.use_partition = True
            
        self.binary = binary
        self.mpi_cmd = mpi_cmd

        self.workdir=r""
        self.submit_command="sbatch --wait"
        self.submit_name="SBATCH"
        self.terminal="/bin/bash"
        self.v_nodes="-N "
        self.use_nodes = True
        self.v_cpu="-n "
        self.use_cpu = True
        self.v_account="-A "
        self.use_account = True
        self.v_time="--time="
        self.use_time = True
        self.v_memory="--mem="
        self.use_memory = False
        self.v_partition="--partition="
        self.use_partition= False
        self.timeout = 1000
        self.use_timeout = False

        # Check the status of the job every TOT seconds
        self.check_timeout = 300
        self.nonblocking_command = False # True if you use a different version of slurm that does not accept blocking commands

        # This is the number of configurations to be computed for each jub submitted
        # This times the self.batch_size is the total amount of configurations submitted toghether
        self.job_number = 1
        self.n_together_def = 1
        self.use_multiple_submission = False

        # If true, add the set -x option at the beggining of the script
        # This options makes the system print on stdout all executed commands.
        # Very usefull to debug if something goes wrong.
        # On some clusters may cause malfunctions.
        self.add_set_minus_x = True


        # This is a set of lines to be runned before the calculation
        # It can be used to load the needed modules in the cluster
        self.load_modules=""
        
        # Setup the number of cpu, nodes and pools for the calculation
        self.n_nodes = 1
        self.n_cpu = 1
        self.n_pool = 1
        
        # This is the default label, change it if you are going to submit
        # two different calculations in the same working directory
        self.label = "ESP_"
        
        # This is the maximum number of resubmissions after the expected one
        # from the batch size. It can be use to resubmit the failed jobs.
        self.max_recalc = 10
        self.connection_attempts = 1
        
        # This is the time string. Faster job will be the less in the queue,
        self.time="00:02:00" # 2minutes
        
        # The ram required for the calculation
        self.ram="10000Mb" # 10Gb
        
        # The default partition in which to submit calculations
        self.partition_name = ""
        
        # Still unused
        self.prefix_name = "prefix" # Variable in the calculator for differentiating the calculations
        
        # This directory is used to work with clusters.
        self.local_workdir = "cluster_work/"
        
        # The batch size is the maximum number of job to be submitted together.
        # The new jobs will be submitted only after a batch is compleated
        # Useful if the cluster has a limit for the maximum number of jobs allowed.
        self.batch_size = 1000

        # This could be a function that generates for each input file additional
        # text in the submission file.
        # Usefull if you want to copy things in a different directory to run the calculation on the cluster.
        self.additional_script_parameters = None



        # Allow to setup additional custom extra parameters
        self.custom_params = {}

        # Fix the attributes

        # Setup the attribute control
        self.__total_attributes__ = [item for item in self.__dict__.keys()]
        self.fixed_attributes = True # This must be the last attribute to be setted


    def __setattr__(self, name, value):
        """
        This method is used to set an attribute.
        It will raise an exception if the attribute does not exists (with a suggestion of similar entries)
        """

        
        if "fixed_attributes" in self.__dict__:
            if name in self.__total_attributes__:
                super(Cluster, self).__setattr__(name, value)
            elif self.fixed_attributes:
                similar_objects = str( difflib.get_close_matches(name, self.__total_attributes__))
                ERROR_MSG = """
        Error, the attribute '{}' is not a member of '{}'.
        Suggested similar attributes: {} ?
        """.format(name, type(self).__name__,  similar_objects)

                raise AttributeError(ERROR_MSG)
        else:
            super(Cluster, self).__setattr__(name, value)


        # Setting the account or partition name will automatically result in
        # activating the corresponding flags
        if name.endswith("_name"):
            key = "use_{}".format(name.split("_")[0])
            self.__dict__[key] = True
        
        
        
    def ExecuteCMD(self, cmd, raise_error = True, return_output = False, on_cluster = False):
        """
        EXECUTE THE CMD ON THE CLUSTER
        ==============================
        
        This subroutine execute the cmd in the cluster,
        with the specified number of attempts.
        
        Parameters
        ----------
            cmd: string
                The whole command, including the ssh/scp.
            raise_error : bool, optional
                If True (default) raises an error upon failure.
            return_output : bool, optional
                If True (default False) the output of the command is 
                returned as second value.
            on_cluster : bool
                If true, the command is executed directly on the cluster through ssh
                
        Returns
        -------
            success : bool
                If True, the command has been executed with success,
                False otherwise
            output : string
                Returned only if return_output is True
        """

        if on_cluster:
            cmd = self.sshcmd + " {} '{}'".format(self.hostname, cmd)
        
        success = False
        output = ""
        for i in range(self.connection_attempts):
            # Subprocess opening
            p = subprocess.Popen(cmd, stdout=subprocess.PIPE, shell = True)
            output, err = p.communicate()
            if not isinstance(output, str):
                try:
                    output = str(output.decode("utf-8"))
                except:
                    pass
            output = output.strip()
            status = p.wait()
            if not err is None:
                sys.stderr.write(err)
            
            if status != 0:
                sys.stderr.write("Error with cmd: "+ cmd + "\n")
                sys.stderr.write(output + "\n")
                sys.stderr.write("EXITSTATUS: " + str(status) + "; attempt = " + str(i+1) + "\n")
            else:
                success = True
                break
            
        if raise_error and not success:
            raise IOError("Error while communicating with the cluster. More than %d attempts failed." % (i+1))
            
        
        if return_output:
            return success, output
        return success
    
    
            

    def set_timeout(self, timeout):
        """
        Set a timeout time for each single calculation.
        This is very usefull as sometimes the calculations gets stucked after some times on clusters.

        Parameters
        ----------
            timeout: int
                The timeout in seconds after which a single calculation is killed.
        """

        self.use_timeout = True
        self.timeout = timeout
        
        
            
    def CheckCommunication(self):
        """
        CHECK IF THE SERVER IS AVAILABLE
        ================================
        
        This function return true if the server respond correctly, 
        false otherwise.
        """
        
        cmd = self.sshcmd + " %s 'echo ciao'" % self.hostname
        
        status, output = self.ExecuteCMD(cmd, return_output = True)
        
#        print cmd
#        p = subprocess.Popen(cmd, stdout=subprocess.PIPE, shell=True)
#        output, err = p.communicate()
#        output = output.strip()
#        status = p.wait()
#        if not err is None:
#            sys.stderr.write(err)
#        if status != 0:
#            sys.stderr.write("Error, cmd: " + cmd + "\n")
#            sys.stderr.write("Exit status:" + str(status))
#            return False
    
        if output != "ciao":
            sys.stderr.write("Code exited correctly but echo did not answer properly\n")
            sys.stderr.write("cmd: " + cmd + "\n")
            sys.stderr.write("out: " + output + "\n")
            sys.stderr.write("expected " + "ciao" + "\n")
            return False
        
        return True

    def create_submission_script(self, labels):
        """
        CREATE THE SUBMISSION SCRIPT
        ===========================================

        This is a function that is general and does not depend on the specific
        calculator. It is usefull to create the header of the submission script.

        Parameters
        ----------
            labels : list 
                It is a list of the labels of the calculations to be done.
        
        Returns
        -------
            submission_header : string
                The text of the submission header.
        """

        # prepare the submission script
        submission = "#!" + self.terminal + "\n"
        
        

        # Add the submission options
        if self.use_nodes:
            submission += "#%s %s%d\n" % (self.submit_name, self.v_nodes, self.n_nodes)
        if self.use_cpu:
            submission += "#%s %s%d\n" % (self.submit_name, self.v_cpu, self.n_cpu)
        if self.use_time:
            submission += "#%s %s%s\n" % (self.submit_name, self.v_time, self.time)
        if self.use_account:
            submission += "#%s %s%s\n" % (self.submit_name, self.v_account, self.account_name)
        if self.use_memory:
            submission += "#%s %s%s\n" % (self.submit_name, self.v_memory, self.ram)
        if self.use_partition:
            submission += "#%s %s%s\n" % (self.submit_name, self.v_partition, self.partition_name)

        # Append the additional parameters
        for add_parameter in self.custom_params:
            if self.custom_params[add_parameter] is None:
                submission += "#{} --{}\n".format(self.submit_name, add_parameter)
            else:
                submission += "#{} --{}={}\n".format(self.submit_name, add_parameter, self.custom_params[add_parameter])

        
        # Add the set -x option
        if self.add_set_minus_x:
            submission += "set -x\n"
        
        # Add the loading of the modules
        submission += self.load_modules + "\n"
        
        # Go to the working directory
        submission += "cd " + self.workdir + "\n"

        # If any, apply the extra text before and after the calculation
        other_input = ""
        other_output = ""
        if (self.additional_script_parameters is not None):
            other_input, other_output = self.additional_script_parameters(labels)

        submission += other_input
        
        # Use the xargs trick
        #submission += "xargs -d " + r"'\n'" + " -L1 -P%d -a %s -- bash -c\n" % (n_togheder, 
        for i, lbl in enumerate(labels):
            submission += self.get_execution_command(lbl)


        submission += other_output

        return submission

    def get_execution_command(self, label):
        """
        GET THE EXECUTION COMMAND
        =========================

        Return the command used in the submission script to actually execute the calculation.

        Parameters
        ----------
            label : string
                The label of the calculation

        Returns
        -------
            commnad : string
                The command to be appended to the submission script
        """

        # Get the MPI command replacing NPROC
        new_mpicmd  = self.mpi_cmd.replace("NPROC", str(self.n_cpu))
        
        # Replace the NPOOL variable and the PREFIX in the binary
        binary = self.binary.replace("NPOOL", str(self.n_pool)).replace("PREFIX", label)


        tmt_str = ""
        if self.use_timeout:
            tmt_str = "timeout %d " % self.timeout
        return "%s%s %s\n" % (tmt_str, new_mpicmd, binary)

    def prepare_input_file(self, structure, calc, label):
        """
        PREPARE THE INPUT FILE
        ======================

        This is specific for quantum espresso and must be inherit and replaced for 
        other calculators.

        This crates the input file and copy it in the working directory.

        Parameters
        ----------
            structure : CellConstructor.Structure.Structure
                The atomic structure on which to run the calculation
            calc : the ASE or CellConstructor calculator.
                In this case, it works with quantum espresso
            label : string
                The unique name of this calculation
        """

        # Prepare the input file
        atm = structure.get_ase_atoms()
        atm.set_calculator(calc)
        ase.io.write("%s/%s.pwi"% (self.local_workdir, label),
                        atm, **calc.parameters)
        
        
            
        # First of all clean eventually input/output file of this very same calculation
        cmd = self.sshcmd + " %s 'rm -f %s/%s%s %s/%s%s'" % (self.hostname, 
                                                                self.workdir, label, ".pwi",
                                                                self.workdir, label, ".pwo")
        self.ExecuteCMD(cmd, False)
#            cp_res = os.system(cmd + " > /dev/null")
#            if cp_res != 0:
#                print "Error while executing:", cmd
#                print "Return code:", cp_res
#                sys.stderr.write(cmd + ": exit with code " + str(cp_res) + "\n")
#            
        # Copy the file into the cluster
        cmd = self.scpcmd + " %s/%s%s %s:%s/" % (self.local_workdir, label, 
                                                ".pwi", self.hostname, 
                                                self.workdir)
        cp_res = self.ExecuteCMD(cmd, False)
        if not cp_res:
            print ("Error while executing:", cmd)
            print ("Return code:", cp_res)
            sys.stderr.write(cmd + ": exit with code " + str(cp_res) + "\n")
        return cp_res
        #cp_res = os.system(cmd + " > /dev/null")
        

    def submit(self, script_location):
        """
        SUBMIT THE CALCULATION
        ======================

        Submit the calculation. Compose the command into a cmd variable, then submit it through:

        .. code ::

            return self.ExecuteCMD(cmd, True, return_output=True)

        

        Parameters
        ----------
            script_localtion : string
                Path to the submission script inside the cluster.
        
        Results
        -------
            success : bool
                Result of the execution of the submission command. 
                It is what returned from self.ExecuteCMD(cmd, False)
        """
        
        cmd = "{ssh} {host} '{submit_cmd} {script}'"
        if self.use_active_shell:
            cmd = "{ssh} {host} -t '{shell} --login -c \"{submit_cmd} {script}\"'".format(shell = self.terminal)
        
        
        cmd = cmd.format(ssh = self.sshcmd, host = self.hostname, 
                         submit_cmd = self.submit_name, script = script_location) 

        #cmd = self.sshcmd + " %s '%s %s/%s.sh'" % (self.hostname, self.submit_command, 
        #                                           self.workdir, label+ "_" + str(indices[0]))
       
        return self.ExecuteCMD(cmd, True, return_output=True)

    def batch_submission(self, list_of_structures, calc, indices, 
                         in_extension, out_extension,
                         label = "ESP", n_togheder=1):
        """
        BATCH SUBMISSION
        ================
        
        This is a different kind of submission, it exploits xargs to perform
        a parallel submission of serveral structures in one single job.
        This is very good to avoid overloading the queue system manager, or
        when a limited number of jobs per user are allowed.
        
        NOTE: the number of structure in the list must be a divisor of the
        total number of processors.
        
        Parameters
        ----------
            list_of_structures : list
                List of the structures to be computed.
            calc : ase FileIOCalculator
                The FileIOCalculator to perform the minimization
            indices : list(int)
                The indices of the configurations, this avoids interferring with
                other jobs when multiple jobs are lunched togheder.
            in_extension : string
                Extension of the input filename
            out_extension : string
                Extension of the output filename.
            label : string, optional
                The root of the input file.
            n_togheder : int, optional (DO NOT USE)
                If present, the job will lunch a new job immediately after the other 
                is ended. This is usefull to further reduce the number of submitted 
                jobs.
        
        Results
        -------
            list_of_results.
                Returns a list of results dicts, one for each structure.
        """
        N_structs  = len(list_of_structures)
        
        if n_togheder != 1:
            raise NotImplementedError("Error, n_togheder != 1 does not work!")
            
        
        # Prepare the input atoms
        app_list = ""
        new_ncpu = self.n_cpu * n_togheder
        results = [None] * N_structs
        submitted = []
        submission_labels = []
        for i in range(N_structs):
            # Prepare a typical label
            lbl = label + "_" + str(indices[i])
            submission_labels.append(lbl)
            
            # Create the input file and copy it into the cluster
            if not self.prepare_input_file(list_of_structures[i], calc, lbl):
                continue

            submitted.append(i)
            
        # Save the app list and copy it to the destination
        #app_list_name = "%s_app.list" % (label + "_" + str(indices[0]))
        #app_list_path = "%s/%s" % (self.local_workdir, app_list_name)
        #f = file(app_list_path, "w")
        #f.write(app_list)
        #f.close()
        
#        # Copy the app_list into the destination
#        cmd = self.scpcmd + " %s %s:%s" % (app_list_path, self.hostname, 
#                                           self.workdir)
#        cp_res = os.system(cmd)
#        if cp_res != 0:
#            print "Error while executing:", cmd
#            print "Return code:", cp_res
#            sys.stderr.write(cmd + ": exit with code " + str(cp_res) + "\n")
#            return results #[None] * N_structs
        
<<<<<<< HEAD
        
        # prepare the submission script
        submission = self.terminal + "\n"
        
        # Add the submission options
        if self.use_nodes:
            submission += "#%s %s%d\n" % (self.submit_name, self.v_nodes, self.n_nodes)
        if self.use_cpu:
            submission += "#%s %s%d\n" % (self.submit_name, self.v_cpu, new_ncpu)
        if self.use_time:
            submission += "#%s %s%s\n" % (self.submit_name, self.v_time, self.time)
        if self.use_account:
            submission += "#%s %s%s\n" % (self.submit_name, self.v_account, self.account_name)
        if self.use_memory:
            submission += "#%s %s%s\n" % (self.submit_name, self.v_memory, self.ram)
        if self.use_partition:
            submission += "#%s %s%s\n" % (self.submit_name, self.v_partition, self.partition_name)

        # Append the additional parameters
        for add_parameter in self.custom_params:
            adder_string = "--{}".format(add_parameter)
            if add_parameter.startswith("-"):
                adder_string = add_parameter

            if self.custom_params[add_parameter] is None:
                submission += "#{} {}\n".format(self.submit_name, adder_string)
            else:
                submission += "#{} {}={}\n".format(self.submit_name, adder_string, self.custom_params[add_parameter])

        
        # Add the set -x option
        if self.add_set_minus_x:
            submission += "set -x\n"
        
        # Add the loading of the modules
        submission += self.load_modules + "\n"
        
        # Go to the working directory
        submission += "cd " + self.workdir + "\n"

        # If any, apply the extra text before and after the calculation
        other_input = ""
        other_output = ""
        if self.additional_script_parameters is not None:
            other_input, other_output = self.additional_script_parameters(submission_labels)

        submission += other_input
        
        # Use the xargs trick
        #submission += "xargs -d " + r"'\n'" + " -L1 -P%d -a %s -- bash -c\n" % (n_togheder, 
        submission += app_list 

        submission += other_output
=======
        submission = self.create_submission_script(submission_labels)
>>>>>>> 856342e3
        
        # Copy the submission script
        sub_fpath = "%s/%s.sh" % (self.local_workdir, label + "_" + str(indices[0]))
        f = open(sub_fpath, "w")
        f.write(submission)
        f.close()
        cmd = self.scpcmd + " %s %s:%s" % (sub_fpath, self.hostname, self.workdir)
        cp_res = self.ExecuteCMD(cmd, False)
        #cp_res = os.system(cmd  + " > /dev/null")
        if not cp_res:
            print ("Error while executing:", cmd)
            print ("Return code:", cp_res)
            sys.stderr.write(cmd + ": exit with code " + str(cp_res) + "\n")
            return results#[None] * N_structs
        
        
        # Run the simulation
<<<<<<< HEAD
        cmd = self.sshcmd + " %s '%s %s/%s.sh'" % (self.hostname, self.submit_command, 
                                                   self.workdir, label+ "_" + str(indices[0]))
        status, submission_output = self.ExecuteCMD(cmd, True, return_output = True)

        # If the command for submission is non blocking, we need to check periodically wether the calculation has been completed
=======
        sub_script_loc = os.path.join(self.workdir, label + "_" + str(indices[0]) + ".sh")
        cp_res, submission_output = self.submit(sub_script_loc)
        
>>>>>>> 856342e3
        if self.nonblocking_command:
            job_id = self.get_job_id_from_submission_output(submission_output)

            now = datetime.datetime.now()
            sys.stderr.write("{}/{}/{} - {}:{} | submitted job id {} ({})\n".format(now.year, now.month, now.day, now.hour, now.minute, now.second, job_id, submission_output))
            sys.stderr.flush()
            time.sleep(self.check_timeout)

            while not self.check_job_finished(job_id):
                time.sleep(self.check_timeout)

<<<<<<< HEAD
#        cp_res = os.system(cmd + " > /dev/null")
#        if cp_res != 0:
#            print "Error while executing:", cmd
#            print "Return code:", cp_res
#            sys.stderr.write(cmd + ": exit with code " + str(cp_res))
#            
=======
>>>>>>> 856342e3
        
        # Collect the output back
        for i in submitted:
            # Prepare a typical label
            lbl = label + "_" + str(indices[i])
            out_filename = "%s/%s%s"% (self.workdir, lbl, out_extension)
            
            # Get the response
            cmd = self.scpcmd + " %s:%s %s/" % (self.hostname, out_filename,
                                                self.local_workdir)
            cp_res = self.ExecuteCMD(cmd, False)
            #cp_res = os.system(cmd + " > /dev/null")
            if not cp_res:
                #print "Error while executing:", cmd
                #print "Return code:", cp_res
                #sys.stderr.write(cmd + ": exit with code " + str(cp_res))
                continue
            
            # Get the results
            try:
                calc.set_label("%s/%s" % (self.local_workdir, lbl))
                calc.read_results()
                results[i] = copy.deepcopy(calc.results)
            except:
                pass
        
        return results

    def get_job_id_from_submission_output(self, output):
        """
        GET THE JOB ID

        Retreive the job id from the output of the submission. 
        This depends on the software employed. It works for slurm.

        Returns None if the output contains an error
        """

        try:
            id = output.split()[-1]
            return id
        except:
            print("Error, expected a standard output, but the result of the submission was: {}".format(output))
            return None
        
    def check_job_finished(self, job_id, verbose = True):
        """
        Check if the job identified by the job_id is finished

        Parameters
        ----------
            job_id : string
                The string that identifies uniquely the job
        """

        status, output = self.ExecuteCMD("squeue -u $USER", False, return_output = True, on_cluster = True, )
        lines = output.split("\n")
        if len(lines):
            for l in lines:
                data = l.strip().split()
                if data[0] == job_id:
                    if verbose:
                        now = datetime.datetime.now()
                        sys.stderr.write("{}/{}/{} - {}:{}:{} | job {} still running\n".format(now.year, now.month, now.day, now.hour, now.minute, now.second, job_id))
                        sys.stderr.flush()
                    return False
            
            # If I'm here it means I did not find the job, but the command returned at least 1 line (so it was correctly executed).
            if verbose:
                now = datetime.datetime.now()
                sys.stderr.write("{}/{}/{} - {}:{}:{} | job {} finished\n".format(now.year, now.month, now.day, now.hour, now.minute, now.second, job_id))
                sys.stderr.flush()
            return True
        if verbose:
            now = datetime.datetime.now()
            sys.stderr.write("{}/{}/{} - {}:{}:{} | error while interrogating the cluster for job {}\n".format(now.year, now.month, now.day, now.hour, now.minute, now.second, job_id))
            sys.stderr.flush()
        return False

            
    def run_atoms(self, ase_calc, ase_atoms, label="ESP", 
                  in_extension = ".pwi", out_extension=".pwo",
                  n_nodes = 1, n_cpu=1, npool=1):
        """
        RUN ATOMS ON THE CLUSTER
        ========================
        
        This function runs the given atoms in the cluster, using the ase_calculator.
        Note: the ase_calc must be a FileIOCalculator. 
        For now it works with quantum espresso.
        """
        
        # Setup the calculator with the atomic structure
        ase_atoms.set_calculator(ase_calc)
        
        # Write the input file
        ase.io.write("%s/%s%s" % (self.local_workdir, label, in_extension),ase_atoms,**ase_calc.parameters)
        
        # prepare the submission script
        submission = self.terminal + "\n"
        
        # Add the submission options
        if self.use_nodes:
            submission += "#%s %s%d\n" % (self.submit_name, self.v_nodes, n_nodes)
        if self.use_cpu:
            submission += "#%s %s%d\n" % (self.submit_name, self.v_cpu, n_cpu)
        if self.use_time:
            submission += "#%s %s%s\n" % (self.submit_name, self.v_time, self.time)
        if self.use_account:
            submission += "#%s %s%s\n" % (self.submit_name, self.v_account, self.account_name)
        if self.use_memory:
            submission += "#%s %s%s\n" % (self.submit_name, self.v_memory, self.ram)
        if self.use_partition:
            submission += "#%s %s%s\n" % (self.submit_name, self.v_partition, self.partition_name)


        # Append the additional parameters
        for add_parameter in self.custom_params:
            submission += "#{} --{}={}\n".format(self.submit_name, add_parameter, self.custom_params[add_parameter])
        
        # Add the loading of the modules
        submission += self.load_modules + "\n"
        
        # Go to the working directory
        submission += "cd " + self.workdir + "\n"
        
        # Get the real calculation command
        mpicmd = self.mpi_cmd.replace("NPROC", str(n_cpu))
        binary = self.binary.replace("NPOOL", str(npool)).replace("PREFIX", label)
        
        submission += mpicmd + " " + binary + "\n"
        
        # First of all clean eventually input/output file of this very same calculation
        cmd = self.sshcmd + " %s 'rm -f %s/%s%s %s/%s%s'" % (self.hostname, 
                                                             self.workdir, label, in_extension,
                                                             self.workdir, label, out_extension)
        self.ExecuteCMD(cmd, False)
#        cp_res = os.system(cmd)
#        if cp_res != 0:
#            print "Error while executing:", cmd
#            print "Return code:", cp_res
#            sys.stderr.write(cmd + ": exit with code " + str(cp_res))
#        
        # Copy the input files into the target directory
        f = open("%s/%s.sh" % (self.local_workdir, label), "w")
        f.write(submission)
        f.close()
        cmd = self.scpcmd + " %s/%s.sh %s:%s" % (self.local_workdir, label, self.hostname, self.workdir)
        self.ExecuteCMD(cmd, False)
#        cp_res = os.system(cmd)
#        if cp_res != 0:
#            print "Error while executing:", cmd
#            print "Return code:", cp_res
#            sys.stderr.write(cmd + ": exit with code " + str(cp_res))
#            
        cmd = self.scpcmd + " %s/%s%s %s:%s" % (self.local_workdir, label, in_extension, self.hostname, self.workdir)
        cp_res = self.ExecuteCMD(cmd, False)
        #cp_res = os.system(cmd)
        if not cp_res:
            #print "Error while executing:", cmd
            #print "Return code:", cp_res
            #sys.stderr.write(cmd + ": exit with code " + str(cp_res))
            return
        
        # Run the simulation
        cmd = self.sshcmd + " %s '%s %s/%s.sh'" % (self.hostname, self.submit_command, self.workdir, label)
        self.ExecuteCMD(cmd, False)
#        cp_res = os.system(cmd)
#        if cp_res != 0:
#            print "Error while executing:", cmd
#            print "Return code:", cp_res
#            sys.stderr.write(cmd + ": exit with code " + str(cp_res))
            
        # Get the response
        cmd = self.scpcmd + " %s:%s/%s%s %s/" % (self.hostname, self.workdir, label, out_extension, 
                                                 self.local_workdir) 
        cp_res = self.ExecuteCMD(cmd, False)
        #cp_res = os.system(cmd)
        if not cp_res:
            print ("Error while executing:", cmd)
            print ("Return code:", cp_res)
            sys.stderr.write(cmd + ": exit with code " + str(cp_res))
            return
            
        # Get the results
        ase_calc.set_label("%s/%s" % (self.local_workdir, label))
        ase_calc.read_results()
        
        return ase_calc.results
    
    def setup_from_namelist(self, namelist):
        """
        SETUP THE CLUSTER WITH AN INPUTFILE
        ===================================
        
        This method setup the cluster using a custom input file.
        The inputfile must have the same shape of QuantumESPRESSO ones.
        The information about the cluster must be located in a namespace called
        as __CLUSTER_NAMELIST
        
        Parameters
        ----------
            namelist: 
                The parsed namelist dictionary.
        """
        # Parse the namelist if needed
        if isinstance(namelist, str):
            namelist = CC.Methods.read_namelist(namelist)
        
        # Check if the cluster namelist is present
        if not __CLUSTER_NAMELIST__ in namelist.keys():
            raise ValueError("Error, the parsed namelist must contain %s" % __CLUSTER_NAMELIST__)
            
        c_info = namelist[__CLUSTER_NAMELIST__]
        keys = c_info.keys()
        
        # Check if there is an unknown key
        for k in keys:
            if not k in __CLUSTER_KEYS__:
                print ("Error with the key:", k)
                s = "Did you mean something like:" + str( difflib.get_close_matches(k, __CLUSTER_KEYS__))
                print (s)
                raise IOError("Error in cluster namespace: key '" + k +"' not recognized.\n" + s)
        
        # First of all, check if a template is present
        if __CLUSTER_TEMPLATE__ in keys:
            # Check if the environment variable has been defined
            fname = c_info[__CLUSTER_TEMPLATE__]
            if os.path.exists(fname):
                print ("Reading cluster info from:", os.path.abspath(fname))
                self.setup_from_namelist(CC.Methods.read_namelist(fname))
            elif __TEMPLATE_ENV__ in os.environ.keys():
                if os.path.exists(os.environ[__TEMPLATE_ENV__]):
                    newfname = os.environ[__TEMPLATE_ENV__] + "/" + fname
                    print ("Reading cluster info from:", os.path.abspath(newfname))
                    if not os.path.exists(newfname):
                        print ("Error, Environ variable", __TEMPLATE_ENV__, "exists, but no file", fname, "found.")
                        raise IOError("Error while reading the cluster template.")
                    
                    self.setup_from_namelist(CC.Methods.read_namelist(newfname))
                else:
                    sys.stderr.write("Error, Environ variable" + __TEMPLATE_ENV__ + "exists, but not the directory it is pointing to.\n")
                    raise IOError("Error while reading the cluster template.")
            else:
                sys.stderr.write("Error, no file " + fname + "found.\n")
                raise IOError("Error while reading the cluster template.")
        else:
            # Check if the required keywords are present
            for req_key in __CLUSTER_RKW__:
                if not req_key in keys:
                    raise IOError("Error, the cluster configuration namelist requires the keyword: '" + req_key + "'")
                    

        
        # Setup all the info
        if __CLUSTER_HOST__ in keys:
            self.hostname = c_info[__CLUSTER_HOST__]
            #print "HOST:", c_info[__CLUSTER_HOST__]
            
        if __CLUSTER_SSHCMD__ in keys:
            self.sshcmd = c_info[__CLUSTER_SSHCMD__]
        if __CLUSTER_SCPCMD__ in keys:
            self.scpcmd = c_info[__CLUSTER_SCPCMD__]
        
        if __CLUSTER_PWD__ in keys:
            self.pwd = c_info[__CLUSTER_PWD__]
            # Check if sshpass is present
            res = os.system("sshpass > /dev/null") 
            if res != 0:
                raise ValueError("Error, sshpass command not found, required to connect through password to server.")
            
            self.sshcmd = "sshpass -p '" + self.pwd + "' " + self.sshcmd
            self.scpcmd = "sshpass -p '" + self.pwd + "' " + self.scpcmd

        # Add the port
        if __CLUSTER_PORT__ in keys:
            # Check if the password has been setup
            self.sshcmd += " -p {:.0f}".format(c_info[__CLUSTER_PORT__])
            self.scpcmd += " -P {:.0f}".format(c_info[__CLUSTER_PORT__])
            
        if __CLUSTER_ACCOUNT__ in keys:
            self.account_name = c_info[__CLUSTER_ACCOUNT__]
            
        if __CLUSTER_MPICMD__ in keys:
            self.mpi_cmd = c_info[__CLUSTER_MPICMD__]
            
        if __CLUSTER_TIMEOUT__ in keys:
            self.use_timeout = True
            self.timeout = int(c_info[__CLUSTER_TIMEOUT__])
        if __CLUSTER_JOBNUMBER__ in keys:
            self.use_multiple_submission = True
            self.job_number = int(c_info[__CLUSTER_JOBNUMBER__])
            if self.job_number < 1:
                print ("Error, the number of job per batch must be >= 1")
                raise ValueError("Error in the %s input variable." % __CLUSTER_JOBNUMBER__)
        
        if __CLUSTER_NPARALLEL__ in keys:
            self.n_together_def = int(c_info[__CLUSTER_NPARALLEL__])
            
            if self.n_together_def < 1:
                print ("Error, the number of parallel jobs must be >= 1")
                raise ValueError("Error in the %s input variable." % __CLUSTER_NPARALLEL__)
            if self.n_together_def > self.job_number:
                print ("Error, the number of parallel runs must be <= than the number of runs per job")
                raise ValueError("Error, check the cluster keys %s and %s" % (__CLUSTER_NPARALLEL__, __CLUSTER_JOBNUMBER__))
            
            
        if __CLUSTER_TERMINAL__ in keys:
            self.terminal = "#!" + c_info[__CLUSTER_TERMINAL__]
        if __CLUSTER_SUBCMD__ in keys:
            self.submit_command = c_info[__CLUSTER_SUBCMD__]
        if __CLUSTER_SUBNAME__ in keys:
            self.submit_name = c_info[__CLUSTER_SUBNAME__]
        if __CLUSTER_VNODES__ in keys:
            self.v_nodes = c_info[__CLUSTER_VNODES__]
        if __CLUSTER_NNODES__ in keys:
            self.n_nodes = int(c_info[__CLUSTER_NNODES__])
        if __CLUSTER_UNODES__ in keys:
            self.use_nodes = c_info[__CLUSTER_UNODES__]
        if __CLUSTER_VCPU__ in keys:
            self.v_cpu = c_info[__CLUSTER_VCPU__]
        if __CLUSTER_NCPU__ in keys:
            self.n_cpu = int(c_info[__CLUSTER_NCPU__])
        if __CLUSTER_UCPU__ in keys:
            self.use_cpu = c_info[__CLUSTER_UCPU__]
        if __CLUSTER_VTIME__ in keys:
            self.v_time = c_info[__CLUSTER_VTIME__]
        if __CLUSTER_NTIME__ in keys:
            self.time = c_info[__CLUSTER_NTIME__]
        if __CLUSTER_UTIME__ in keys:
            self.use_time = c_info[__CLUSTER_UTIME__]
        if __CLUSTER_VMEM__ in keys:
            self.v_memory = c_info[__CLUSTER_VMEM__]
        if __CLUSTER_NMEM__ in keys:
            self.ram = c_info[__CLUSTER_NMEM__]
            self.use_memory = True
        #if __CLUSTER_UMEM__ in keys:
        #    self.use_memory = c_info[__CLUSTER_UMEM__]
        if __CLUSTER_VPART__ in keys:
            self.v_partition = c_info[__CLUSTER_VPART__]
        if __CLUSTER_NPART__ in keys:
            self.partition_name = c_info[__CLUSTER_NPART__]
            self.use_partition = True
        #if __CLUSTER_UPART__ in keys:
        #    self.use_partition = c_info[__CLUSTER_UPART__]
        if __CLUSTER_UACCOUNT__ in keys:
            self.use_account = c_info[__CLUSTER_UACCOUNT__]
        if __CLUSTER_VACCOUNT__ in keys:
            self.v_account = c_info[__CLUSTER_VACCOUNT__]
        if __CLUSTER_NPOOLS__ in keys:
            self.n_pool = int(c_info[__CLUSTER_NPOOLS__])
            
        if __CLUSTER_ATTEMPTS__ in keys:
            self.connection_attempts = int(c_info[__CLUSTER_ATTEMPTS__])
            
        if __CLUSTER_INITSCRIPT__ in keys:
            # Load the init script.
            # First lets parse the local environmental variables
            k_env = os.environ.keys()
            script_path = c_info[__CLUSTER_INITSCRIPT__]
            for key in k_env:
                script_path = script_path.replace("$" + key, os.environ[key])
            
            script_path = os.path.abspath(script_path)
            
            # Check if the file exists
            if not os.path.exists(script_path):
                raise IOError("Error, the provided script path %s does not exists." % script_path)
            
            # Read the script and store the contnet
            f = open(script_path, "r")
            self.load_modules = f.read()
            f.close()
        
        if __CLUSTER_MAXRECALC__ in keys:
            self.max_recalc = int(c_info[__CLUSTER_MAXRECALC__])
        if __CLUSTER_BATCHSIZE__ in keys:
            self.batch_size = int(c_info[__CLUSTER_BATCHSIZE__])
        if __CLUSTER_LOCALWD__ in keys:
            wdir = c_info[__CLUSTER_LOCALWD__]
            
            # Parse the local environmental variables
            for ekey in os.environ.keys():
                wdir = wdir.replace("$" + ekey, os.environ[ekey])
                
            self.local_workdir = wdir
            
        
        if __CLUSTER_BINARY__ in keys:
            print ("Binary before parsing:")
            print (c_info[__CLUSTER_BINARY__])
            self.binary = self.parse_string(c_info[__CLUSTER_BINARY__])
            print ("Cluster binary setted to:")
            print (self.binary)
            
        # If all the cluster has been setted, setup the working directory
        if __CLUSTER_WORKDIR__ in keys:
            self.workdir = c_info[__CLUSTER_WORKDIR__]
            self.setup_workdir()

            
    def setup_workdir(self, verbose = True):
        """
        SETUP THE WORKING DIRECTORY
        ===========================
        
        Parse the line contained in self.workdir in the claster to get working directory.
        It needs that the communication with the cluster has been correctly setted up.
        
        It will parse correctly environmental variables of the cluster.
        """
        workdir = self.parse_string(self.workdir)
        
        sshcmd = self.sshcmd + " %s 'mkdir -p %s'" % (self.hostname, 
                                                      workdir)
        
        self.ExecuteCMD(sshcmd)
#        
#        retval = os.system(sshcmd)
#        if retval != 0:
#            raise IOError("Error, while executing cmd: " + sshcmd)
#        
#        if verbose:
#            print "Cluster workdir setted to:"
#            print workdir
        
        self.workdir = workdir
    
    def parse_string(self, string):
        """
        PARSE STRING
        ============
        
        Parse the given string on the cluster. 
        It can be used to resolve environmental variables defined in the cluster.
        
        It will execute on the cluster the command:
            echo "string"
        and return the result of the cluster.
        
        Parameter
        ---------
            string :
                String to be parsed in the cluster.
        Result
        ------
            string :
                The same as input, but with the cluster environmental variables correctly
                parsed.
        """
        
        # Open a pipe with the server
        # Use single ' to avoid string parsing by the local terminal
        cmd = "%s %s 'echo \"%s\"'" % (self.sshcmd, self.hostname, string)
        #print cmd
        
        status, output = self.ExecuteCMD(cmd, return_output = True)
#        
#        p = subprocess.Popen(cmd, stdout=subprocess.PIPE, shell=True)
#        output, err = p.communicate()
#        status = p.wait()
#        output = output.strip()
#
#        if not err is None: 
#            sys.stderr.write(err)
#        if status != 0:
#            print "Command:", cmd
#            print "Error, status:", status
#            raise ValueError("Error, while connecting with the server.")
        
        return str(output)
            
    def compute_ensemble_batch(self, ensemble, ase_calc, get_stress = True, timeout=None):
        """
        RUN THE ENSEMBLE WITH BATCH SUBMISSION
        ======================================
        """
        
        # Track the remaining configurations
        success = [False] * ensemble.N
        
        # Setup if the ensemble has the stress
        ensemble.has_stress = get_stress
        
        # Check if the working directory exists
        if not os.path.isdir(self.local_workdir):
            os.makedirs(self.local_workdir)
    
        
        # Get the expected number of batch
        num_batch_offset = int(ensemble.N / self.batch_size)
        
        def compute_single_jobarray(jobs_id, calc):
            structures = [ensemble.structures[i] for i in jobs_id]
            n_together = min(len(structures), self.n_together_def)
            results = self.batch_submission(structures, calc, jobs_id, ".pwi",
                                            ".pwo", "ESP", n_together)
            
            for i, res in enumerate(results):
                num = jobs_id[i]
                
                # Check if the run was good
                try:
                    resk = res.keys()
                except:
                    continue
                check_e = "energy" in resk
                check_f = "forces" in resk
                check_s = "stress" in resk
                
                is_success =  check_e and check_f
                if get_stress:
                    is_success = is_success and check_s
                
                if not is_success:
                    continue
                
                ensemble.energies[num] = res["energy"] / units["Ry"]
                ensemble.forces[num, :, :] = res["forces"] / units["Ry"]
                if get_stress:
                    stress = np.zeros((3,3), dtype = np.float64)
                    stress[0,0] = res["stress"][0]
                    stress[1,1] = res["stress"][1]
                    stress[2,2] = res["stress"][2]
                    stress[1,2] = res["stress"][3]
                    stress[2,1] = res["stress"][3]
                    stress[0,2] = res["stress"][4]
                    stress[2,0] = res["stress"][4]
                    stress[0,1] = res["stress"][5]
                    stress[1,0] = res["stress"][5]
                    # Remember, ase has a very strange definition of the stress
                    ensemble.stresses[num, :, :] = -stress * units["Bohr"]**3 / units["Ry"]
                success[num] = is_success
        
        # Run until some work has not finished
        recalc = 0
        while np.sum(np.array(success, dtype = int) - 1) != 0:
            threads = []
            
            # Get the remaining jobs
            false_mask = np.array(success) == False
            false_id = np.arange(ensemble.N)[false_mask]
            
            count = 0
            # Submit in parallel
            jobs = [false_id[i : i + self.job_number] for i in range(0, len(false_id), self.job_number)]
            
            for job in jobs:
                # Submit only the batch size
                if count >= self.batch_size:
                    break
                t = threading.Thread(target = compute_single_jobarray, args=(job, ase_calc, ))
                t.start()
                threads.append(t)
                count += 1
            
            # Wait until all the job have finished
            for t in threads:
                t.join(timeout)
            
            recalc += 1
            if recalc > num_batch_offset + self.max_recalc:
                print ("Expected batch ordinary resubmissions:", num_batch_offset)
                raise ValueError("Error, resubmissions exceeded the maximum number of %d" % self.max_recalc)
                break
            
            
    
    def compute_ensemble(self, ensemble, ase_calc, get_stress = True, timeout=None):
        """
        RUN THE WHOLE ENSEMBLE ON THE CLUSTER
        =====================================
        
        Parameters
        ----------
            ensemble :
                The ensemble to be runned.
        """
        
        # Check if the compute_ensemble batch must be done
        if self.job_number != 1:
            self.compute_ensemble_batch(ensemble, ase_calc, get_stress, timeout)
            return
        
        # Track the remaining configurations
        success = [False] * ensemble.N
        
        # Setup if the ensemble has the stress
        ensemble.has_stress = get_stress
        
        # Check if the working directory exists
        if not os.path.isdir(self.local_workdir):
            os.makedirs(self.local_workdir)
            
        # Prepare the function for the simultaneous submission
        def compute_single(num, calc):
            atm = ensemble.structures[num].get_ase_atoms()
            res = self.run_atoms(calc, atm, self.label + str(num), 
                                 n_nodes = self.n_nodes, 
                                 n_cpu=self.n_cpu,
                                 npool = self.n_pool)
            if res:
                ensemble.energies[num] = res["energy"] / units["Ry"]
                ensemble.forces[num, :, :] = res["forces"] / units["Ry"]
                if get_stress:
                    stress = np.zeros((3,3), dtype = np.float64)
                    stress[0,0] = res["stress"][0]
                    stress[1,1] = res["stress"][1]
                    stress[2,2] = res["stress"][2]
                    stress[1,2] = res["stress"][3]
                    stress[2,1] = res["stress"][3]
                    stress[0,2] = res["stress"][4]
                    stress[2,0] = res["stress"][4]
                    stress[0,1] = res["stress"][5]
                    stress[1,0] = res["stress"][5]
                    # Remember, ase has a very strange definition of the stress
                    ensemble.stresses[num, :, :] = -stress * units["Bohr"]**3 / units["Ry"]
                success[num] = True
                
        # Get the expected number of batch
        num_batch_offset = int(ensemble.N / self.batch_size)
        
        # Run until some work has not finished
        recalc = 0
        while np.sum(np.array(success, dtype = int) - 1) != 0:
            threads = []
            
            # Get the remaining jobs
            false_mask = np.array(success) == False
            false_id = np.arange(ensemble.N)[false_mask]
            
            count = 0
            # Submit in parallel
            for i in false_id:
                # Submit only the batch size
                if count >= self.batch_size:
                    break
                t = threading.Thread(target = compute_single, args=(i, ase_calc, ))
                t.start()
                threads.append(t)
                count += 1
                
            
            # Wait until all the job have finished
            for t in threads:
                t.join(timeout)
            
            recalc += 1
            if recalc > num_batch_offset + self.max_recalc:
                print ("Expected batch ordinary resubmissions:", num_batch_offset)
                raise ValueError("Error, resubmissions exceeded the maximum number of %d" % self.max_recalc)
                break
            <|MERGE_RESOLUTION|>--- conflicted
+++ resolved
@@ -673,63 +673,8 @@
 #            sys.stderr.write(cmd + ": exit with code " + str(cp_res) + "\n")
 #            return results #[None] * N_structs
         
-<<<<<<< HEAD
-        
-        # prepare the submission script
-        submission = self.terminal + "\n"
-        
-        # Add the submission options
-        if self.use_nodes:
-            submission += "#%s %s%d\n" % (self.submit_name, self.v_nodes, self.n_nodes)
-        if self.use_cpu:
-            submission += "#%s %s%d\n" % (self.submit_name, self.v_cpu, new_ncpu)
-        if self.use_time:
-            submission += "#%s %s%s\n" % (self.submit_name, self.v_time, self.time)
-        if self.use_account:
-            submission += "#%s %s%s\n" % (self.submit_name, self.v_account, self.account_name)
-        if self.use_memory:
-            submission += "#%s %s%s\n" % (self.submit_name, self.v_memory, self.ram)
-        if self.use_partition:
-            submission += "#%s %s%s\n" % (self.submit_name, self.v_partition, self.partition_name)
-
-        # Append the additional parameters
-        for add_parameter in self.custom_params:
-            adder_string = "--{}".format(add_parameter)
-            if add_parameter.startswith("-"):
-                adder_string = add_parameter
-
-            if self.custom_params[add_parameter] is None:
-                submission += "#{} {}\n".format(self.submit_name, adder_string)
-            else:
-                submission += "#{} {}={}\n".format(self.submit_name, adder_string, self.custom_params[add_parameter])
-
-        
-        # Add the set -x option
-        if self.add_set_minus_x:
-            submission += "set -x\n"
-        
-        # Add the loading of the modules
-        submission += self.load_modules + "\n"
-        
-        # Go to the working directory
-        submission += "cd " + self.workdir + "\n"
-
-        # If any, apply the extra text before and after the calculation
-        other_input = ""
-        other_output = ""
-        if self.additional_script_parameters is not None:
-            other_input, other_output = self.additional_script_parameters(submission_labels)
-
-        submission += other_input
-        
-        # Use the xargs trick
-        #submission += "xargs -d " + r"'\n'" + " -L1 -P%d -a %s -- bash -c\n" % (n_togheder, 
-        submission += app_list 
-
-        submission += other_output
-=======
+
         submission = self.create_submission_script(submission_labels)
->>>>>>> 856342e3
         
         # Copy the submission script
         sub_fpath = "%s/%s.sh" % (self.local_workdir, label + "_" + str(indices[0]))
@@ -747,17 +692,10 @@
         
         
         # Run the simulation
-<<<<<<< HEAD
-        cmd = self.sshcmd + " %s '%s %s/%s.sh'" % (self.hostname, self.submit_command, 
-                                                   self.workdir, label+ "_" + str(indices[0]))
-        status, submission_output = self.ExecuteCMD(cmd, True, return_output = True)
-
-        # If the command for submission is non blocking, we need to check periodically wether the calculation has been completed
-=======
+
         sub_script_loc = os.path.join(self.workdir, label + "_" + str(indices[0]) + ".sh")
         cp_res, submission_output = self.submit(sub_script_loc)
         
->>>>>>> 856342e3
         if self.nonblocking_command:
             job_id = self.get_job_id_from_submission_output(submission_output)
 
@@ -769,15 +707,6 @@
             while not self.check_job_finished(job_id):
                 time.sleep(self.check_timeout)
 
-<<<<<<< HEAD
-#        cp_res = os.system(cmd + " > /dev/null")
-#        if cp_res != 0:
-#            print "Error while executing:", cmd
-#            print "Return code:", cp_res
-#            sys.stderr.write(cmd + ": exit with code " + str(cp_res))
-#            
-=======
->>>>>>> 856342e3
         
         # Collect the output back
         for i in submitted:
