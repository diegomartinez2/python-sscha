--- conflicted
+++ resolved
@@ -41,14 +41,7 @@
                     __RELAX_FIXVOLUME__, __RELAX_TARGET_PRESSURE__,
                     __RELAX_BULK_MODULUS__, __RELAX_GENERATE_FIRST_ENSEMBLE__]
 
-<<<<<<< HEAD
-class SSCHA:
-    bulk_modulus = 100
-    target_pressure = 0
-    fix_volume = False
-=======
 class SSCHA(object):
->>>>>>> 7ce2b553
     
     def __init__(self, minimizer = None, ase_calculator=None, N_configs=1, max_pop = 20, 
                  save_ensemble = False, cluster = None):
@@ -75,18 +68,10 @@
                 will be runned in the provided cluster.
         """
         
-<<<<<<< HEAD
-        new_minim = minimizer
-        if minimizer is None:
-            new_minim = sscha.SchaMinimizer.SSCHA_Minimizer()
-        
-        self.minim = new_minim
-=======
         if minimizer == None:
             self.minim = sscha.SchaMinimizer.SSCHA_Minimizer()
         else:
             self.minim = minimizer
->>>>>>> 7ce2b553
 
         self.calc = ase_calculator
         self.N_configs = N_configs
@@ -104,31 +89,6 @@
         self.__cfpre__ = None
         self.__cfpost__ = None
         self.__cfg__ = None
-
-<<<<<<< HEAD
-    def setup_from_dynamical_matrix(self, dynmat, T = 0):
-        """
-        SETUP THE RELAXER FOR THE RUN
-        =============================
-
-        With this function it is possible to setup the ensemble
-        and the minimizer directly from the dynamical matrix, without
-        the need of a different approach.
-
-        Parameters
-        ----------
-            dynmat : Phonons()
-                The dynamical matrix
-            T : float
-                The temperature
-        """
-
-        self.minim.dyn = dynmat.Copy()
-
-        # Prepare the ensemble
-        self.minim.ensemble = sscha.Ensemble.Ensemble(dynmat, T, dynmat.GetSupercell())
-
-=======
 
         # The variable cell attributes
         self.bulk_modulus = 15
@@ -162,7 +122,6 @@
             super(SSCHA, self).__setattr__(name, value)
         
         
->>>>>>> 7ce2b553
         
     def setup_from_namelist(self, namelist):
         """
