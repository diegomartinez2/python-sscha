import sys
import numpy as np
from numpy import *

import cellconstructor as CC
import cellconstructor.Phonons

from matplotlib.pyplot import *


import sscha, sscha.Ensemble
<<<<<<< HEAD
import sscha.Dynamical
=======
import sys
>>>>>>> ceec061f

SUPERCELL = (1,1,1)
T = 0
N_RANDOM = 1000
POPULATION = 2
N_W = 100
W_MIN = 2800
W_MAX = 3400
GAMMA = 25 / CC.Phonons.RY_TO_CM

# Load the dynamical matrix
dyn = CC.Phonons.Phonons("../ensemble_data_test/dyn", 1)

# Load the ensemble
ens = sscha.Ensemble.Ensemble(dyn, T, SUPERCELL)
ens.load("../ensemble_data_test", POPULATION, N_RANDOM)

# Add the symmetrization of the ensemble
ens.unwrap_symmetries()

# Compute the static bubble
q_gamma = np.zeros(3, dtype = np.float64)
static_bubble = ens.get_dynamical_bubble(q_gamma, 0)

# Add the bubble to the dynamical matrix
odd_dyn = dyn.Copy()
odd_dyn.dynmats[0] += static_bubble

# Save the new dynamical matrix
odd_dyn.save_qe("static_dyn")

w_dyn, p = odd_dyn.DyagDinQ(0)

# Get the standard static correction
odd_corr = ens.get_odd_correction()
odd_dyn.dynmats[0] = odd_corr

w_odd, p = odd_dyn.DyagDinQ(0)

# Compare the frequencies
print "\n".join(["%16.8f  | %16.8f cm-1" % (w_dyn[x] * CC.Phonons.RY_TO_CM, w_odd[x] * CC.Phonons.RY_TO_CM) for x in range(len(w_dyn))])

print ""

# Now get the spectral function
# w_s = np.linspace(0, 3500, 10000)
# nat = dyn.structure.N_atoms
# spectral_function = np.zeros(len(w_s), dtype = np.float64)
# I = np.eye(3*nat, dtype  = np.complex128)


# self_energies = ens.get_dynamical_bubble(q_gamma, w_s/CC.Phonons.RY_TO_CM, smearing = 10/CC.Phonons.RY_TO_CM)

# # Get the mass array
# m = dyn.structure.get_masses_array()
# m = np.tile(m, (3, 1)).T.ravel() # Stretch in a 3*nat array
# for i,_w_ in enumerate(w_s):
#     w = _w_ / CC.Phonons.RY_TO_CM

#     # Get the dynamical force constant
#     new_dyn = dyn.dynmats[0] + self_energies[i]

#     # Convert in a dynamical matrix
#     new_dyn /= np.sqrt(np.einsum("a,b", m, m))
    
#     g_minus_one = w**2 * I - new_dyn

#     green_matrix = np.linalg.inv(g_minus_one)
#     # - Im Tr(G)
#     spectral_function[i] = np.einsum("aa", -np.imag(green_matrix))
 
#     if i % 5 == 0:
#         sys.stdout.write("\rStatus %d %%" %( i * 100 / len(w_s)))
# print ""

# Get the dynamical response
self_energies = []
w_s = linspace(W_MIN, W_MAX, N_W) / CC.Phonons.RY_TO_CM
print "Computing the v3 with dynamical correction..."
self_energies = ens.get_odd_correction(include_v4 = False,
                                       frequencies = w_s,
                                       smearing = GAMMA,
                                       return_only_correction = True)
print ""
print "Computing the v4 with the dynamical corrections..."
self_energiesv4 = ens.get_odd_correction(include_v4 = True,
                                       frequencies = w_s,
                                       smearing = GAMMA,
                                       return_only_correction = True)
print "Computing the spectral function..."
spectral_function = sscha.Dynamical.get_spectral_function(dyn, (1,1,1),
                                                       self_energies, w_s)
spectral_functionv4 = sscha.Dynamical.get_spectral_function(dyn, (1,1,1),
                                                            self_energiesv4, w_s)

# Get the frequencies
w_array = []
new_dyn = dyn.Copy()
for i in range(len(w_s)):
    new_dyn.dynmats[0] = dyn.dynmats[0] + self_energies[i]
    w, pols= new_dyn.DyagDinQ(0)
    w_array.append(w)
w_array = np.array(w_array)

# Plot the spectral function
figure(dpi = 170)
title("Spectral function")
xlabel("Frequency [cm-1]")
ylabel("Spectral function")
plot(w_s * CC.Phonons.RY_TO_CM, spectral_function, label="only bubble")
plot(w_s * CC.Phonons.RY_TO_CM, spectral_functionv4, label = "whole spectrum")
legend()
tight_layout()
savefig("bubble_vs_v4_dynamical.eps")

figure(dpi = 170)
title("Evolution of the poles")
xlabel("Perturbation frequency [cm-1]")
ylabel("Poles [cm-1]")
for i in range(dyn.structure.N_atoms*3):
    plot(w_s * CC.Phonons.RY_TO_CM, w_array[:, i] * CC.Phonons.RY_TO_CM, color = "b")
plot(w_s * CC.Phonons.RY_TO_CM, w_s * CC.Phonons.RY_TO_CM, color = "r")
tight_layout()
show()<|MERGE_RESOLUTION|>--- conflicted
+++ resolved
@@ -9,11 +9,11 @@
 
 
 import sscha, sscha.Ensemble
-<<<<<<< HEAD
+
 import sscha.Dynamical
-=======
+
 import sys
->>>>>>> ceec061f
+
 
 SUPERCELL = (1,1,1)
 T = 0
