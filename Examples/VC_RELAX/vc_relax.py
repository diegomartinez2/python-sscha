--- conflicted
+++ resolved
@@ -51,14 +51,11 @@
 # to check what the minimization is doing
 relax.setup_custom_functions(custom_function_post=freq_saving.CFP_SaveFrequencies)
 
+# Start the variable cell relaxation
 
-# Start the variable cell relaxation
-<<<<<<< HEAD
 relax.vc_relax(static_bulk_modulus=100)
-=======
-# Use a trial static bulk modulus of 50 GPa to run the minimization
-relax.vc_relax(static_bulk_modulus=50)
->>>>>>> 47da07cf
+
+
 
 # Save the final result
 relax.minim.dyn.save_qe("final_dyn")
