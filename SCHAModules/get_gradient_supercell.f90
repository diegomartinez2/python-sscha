--- conflicted
+++ resolved
@@ -151,14 +151,7 @@
   
   
   call cpu_time(t1)
-<<<<<<< HEAD
   !$OMP PARALLEL DO COLLAPSE(4) PRIVATE(ical, jcal)
-=======
-  !!$omp parallel PRIVATE(ical,jcal)
-  !!$omp do COLLAPSE(4)
-  !print *,"PARALLELIZED"
-  !$OMP PARALLEL DO COLLAPSE(4) PRIVATE(ical,jcal)
->>>>>>> bf0a9f14
   do alpha = 1, 3
      do beta = 1, 3
         do i = 1, natsc
@@ -174,12 +167,6 @@
      end do
   end do
   !$OMP END PARALLEL DO
-<<<<<<< HEAD
-=======
-  !!$omp end do
-  !!$omp end parallel
-  !print *,"parallelized"
->>>>>>> bf0a9f14
 
   ! Impose the hermitianity
   ! do ical = 1, 3*natsc
